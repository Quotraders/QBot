{
<<<<<<< HEAD
    "timestamp": "2025-09-05T14:26:41.345151",
    "symbol": "ES=F",
    "supply_zones": [
        {
            "type": "supply",
            "price_level": 5725.0,
            "zone_top": 5727.25,
            "zone_bottom": 5722.75,
            "strength": 85.5,
            "volume": 45000,
            "created_date": "2025-09-03T14:26:41.345176",
            "touches": 3,
            "holds": 2,
            "breaks": 1,
            "last_test": "2025-09-05T10:26:41.345199",
            "active": true
        },
        {
            "type": "supply",
            "price_level": 5750.0,
            "zone_top": 5752.25,
            "zone_bottom": 5747.75,
            "strength": 92.0,
            "volume": 67000,
            "created_date": "2025-08-31T14:26:41.345220",
            "touches": 4,
            "holds": 4,
            "breaks": 0,
            "last_test": "2025-09-05T06:26:41.345237",
            "active": true
        }
    ],
    "demand_zones": [
        {
            "type": "demand",
            "price_level": 5675.0,
            "zone_top": 5677.25,
            "zone_bottom": 5672.75,
            "strength": 78.2,
            "volume": 52000,
            "created_date": "2025-09-02T14:26:41.345256",
            "touches": 2,
            "holds": 2,
            "breaks": 0,
            "last_test": "2025-09-05T08:26:41.345278",
            "active": true
        },
        {
            "type": "demand",
            "price_level": 5650.0,
            "zone_top": 5652.25,
            "zone_bottom": 5647.75,
            "strength": 88.7,
            "volume": 71000,
            "created_date": "2025-08-29T14:26:41.345298",
            "touches": 5,
            "holds": 4,
            "breaks": 1,
            "last_test": "2025-09-05T02:26:41.345322",
            "active": true
        }
    ],
    "poc": 5700.25,
    "current_price": 5710.5,
    "nearest_supply": {
        "price": 5725.0,
        "distance": 14.5,
        "distance_percent": 0.25,
        "strength": 85.5
=======
  "timestamp": "2025-09-05T15:43:00.209686",
  "symbol": "ES=F",
  "current_price": 6476.5,
  "supply_zones": [
    {
      "price_level": 5520.0,
      "zone_top": 5531.04,
      "zone_bottom": 5508.96,
      "strength": 100,
      "volume": 3096194,
      "timeframe": "1d",
      "created": "2025-04-09T00:00:00-04:00",
      "touches": 0,
      "active": true
>>>>>>> b666592c
    },
    "nearest_demand": {
        "price": 5675.0,
        "distance": 35.5,
        "distance_percent": 0.62,
        "strength": 78.2
    },
    "statistics": {
        "total_supply_zones": 2,
        "total_demand_zones": 2,
        "active_supply": 2,
        "active_demand": 2
    },
    "key_levels": {
        "nearest_support": 5675.0,
        "nearest_resistance": 5725.0,
        "strongest_support": 5650.0,
        "strongest_resistance": 5750.0
    }
<<<<<<< HEAD
=======
  ],
  "poc": 6485.1875,
  "nearest_supply": null,
  "nearest_demand": {
    "price": 6410.25,
    "distance": 66.25,
    "strength": 37.02837542874961
  },
  "statistics": {
    "total_supply_zones": 6,
    "total_demand_zones": 10,
    "timeframes_analyzed": [
      "1h",
      "4h",
      "1d"
    ]
  }
>>>>>>> b666592c
}<|MERGE_RESOLUTION|>--- conflicted
+++ resolved
@@ -1,75 +1,4 @@
 {
-<<<<<<< HEAD
-    "timestamp": "2025-09-05T14:26:41.345151",
-    "symbol": "ES=F",
-    "supply_zones": [
-        {
-            "type": "supply",
-            "price_level": 5725.0,
-            "zone_top": 5727.25,
-            "zone_bottom": 5722.75,
-            "strength": 85.5,
-            "volume": 45000,
-            "created_date": "2025-09-03T14:26:41.345176",
-            "touches": 3,
-            "holds": 2,
-            "breaks": 1,
-            "last_test": "2025-09-05T10:26:41.345199",
-            "active": true
-        },
-        {
-            "type": "supply",
-            "price_level": 5750.0,
-            "zone_top": 5752.25,
-            "zone_bottom": 5747.75,
-            "strength": 92.0,
-            "volume": 67000,
-            "created_date": "2025-08-31T14:26:41.345220",
-            "touches": 4,
-            "holds": 4,
-            "breaks": 0,
-            "last_test": "2025-09-05T06:26:41.345237",
-            "active": true
-        }
-    ],
-    "demand_zones": [
-        {
-            "type": "demand",
-            "price_level": 5675.0,
-            "zone_top": 5677.25,
-            "zone_bottom": 5672.75,
-            "strength": 78.2,
-            "volume": 52000,
-            "created_date": "2025-09-02T14:26:41.345256",
-            "touches": 2,
-            "holds": 2,
-            "breaks": 0,
-            "last_test": "2025-09-05T08:26:41.345278",
-            "active": true
-        },
-        {
-            "type": "demand",
-            "price_level": 5650.0,
-            "zone_top": 5652.25,
-            "zone_bottom": 5647.75,
-            "strength": 88.7,
-            "volume": 71000,
-            "created_date": "2025-08-29T14:26:41.345298",
-            "touches": 5,
-            "holds": 4,
-            "breaks": 1,
-            "last_test": "2025-09-05T02:26:41.345322",
-            "active": true
-        }
-    ],
-    "poc": 5700.25,
-    "current_price": 5710.5,
-    "nearest_supply": {
-        "price": 5725.0,
-        "distance": 14.5,
-        "distance_percent": 0.25,
-        "strength": 85.5
-=======
   "timestamp": "2025-09-05T15:43:00.209686",
   "symbol": "ES=F",
   "current_price": 6476.5,
@@ -84,28 +13,174 @@
       "created": "2025-04-09T00:00:00-04:00",
       "touches": 0,
       "active": true
->>>>>>> b666592c
-    },
-    "nearest_demand": {
-        "price": 5675.0,
-        "distance": 35.5,
-        "distance_percent": 0.62,
-        "strength": 78.2
-    },
-    "statistics": {
-        "total_supply_zones": 2,
-        "total_demand_zones": 2,
-        "active_supply": 2,
-        "active_demand": 2
-    },
-    "key_levels": {
-        "nearest_support": 5675.0,
-        "nearest_resistance": 5725.0,
-        "strongest_support": 5650.0,
-        "strongest_resistance": 5750.0
+    },
+    {
+      "price_level": 6414.5,
+      "zone_top": 6427.329,
+      "zone_bottom": 6401.671,
+      "strength": 47.197409993368964,
+      "volume": 156636,
+      "timeframe": "1h",
+      "created": "2025-08-07T09:00:00-04:00",
+      "touches": 0,
+      "active": true
+    },
+    {
+      "price_level": 6476.0,
+      "zone_top": 6488.952,
+      "zone_bottom": 6463.048,
+      "strength": 34.94073587892359,
+      "volume": 264676,
+      "timeframe": "1h",
+      "created": "2025-08-29T15:00:00-04:00",
+      "touches": 0,
+      "active": true
+    },
+    {
+      "price_level": 6469.5,
+      "zone_top": 6482.439,
+      "zone_bottom": 6456.561,
+      "strength": 29.39470121833301,
+      "volume": 131833,
+      "timeframe": "1h",
+      "created": "2025-08-19T09:00:00-04:00",
+      "touches": 0,
+      "active": true
+    },
+    {
+      "price_level": 6475.25,
+      "zone_top": 6488.2005,
+      "zone_bottom": 6462.2995,
+      "strength": 21.256038647342997,
+      "volume": 66052,
+      "timeframe": "1h",
+      "created": "2025-08-25T14:00:00-04:00",
+      "touches": 0,
+      "active": true
+    },
+    {
+      "price_level": 6420.5,
+      "zone_top": 6433.341,
+      "zone_bottom": 6407.659,
+      "strength": 18.49616447957634,
+      "volume": 103281,
+      "timeframe": "1h",
+      "created": "2025-08-11T11:00:00-04:00",
+      "touches": 0,
+      "active": true
     }
-<<<<<<< HEAD
-=======
+  ],
+  "demand_zones": [
+    {
+      "price_level": 6239.5,
+      "zone_top": 6251.979,
+      "zone_bottom": 6227.021,
+      "strength": 100,
+      "volume": 2287699,
+      "timeframe": "4h",
+      "created": "2025-08-01T00:00:00-04:00",
+      "touches": 0,
+      "active": true
+    },
+    {
+      "price_level": 5074.0,
+      "zone_top": 5084.148,
+      "zone_bottom": 5063.852,
+      "strength": 100,
+      "volume": 3678162,
+      "timeframe": "1d",
+      "created": "2025-04-04T00:00:00-04:00",
+      "touches": 0,
+      "active": true
+    },
+    {
+      "price_level": 4832.0,
+      "zone_top": 4841.664,
+      "zone_bottom": 4822.336,
+      "strength": 100,
+      "volume": 3673583,
+      "timeframe": "1d",
+      "created": "2025-04-07T00:00:00-04:00",
+      "touches": 0,
+      "active": true
+    },
+    {
+      "price_level": 6239.5,
+      "zone_top": 6251.979,
+      "zone_bottom": 6227.021,
+      "strength": 100,
+      "volume": 2287699,
+      "timeframe": "1d",
+      "created": "2025-08-01T00:00:00-04:00",
+      "touches": 0,
+      "active": true
+    },
+    {
+      "price_level": 5927.5,
+      "zone_top": 5939.355,
+      "zone_bottom": 5915.645,
+      "strength": 81.74102103106576,
+      "volume": 2162167,
+      "timeframe": "1d",
+      "created": "2025-06-13T00:00:00-04:00",
+      "touches": 0,
+      "active": true
+    },
+    {
+      "price_level": 6371.75,
+      "zone_top": 6384.4935,
+      "zone_bottom": 6359.0065,
+      "strength": 56.864975097062626,
+      "volume": 188791,
+      "timeframe": "1h",
+      "created": "2025-09-02T11:00:00-04:00",
+      "touches": 0,
+      "active": true
+    },
+    {
+      "price_level": 6399.25,
+      "zone_top": 6412.0485,
+      "zone_bottom": 6386.4515,
+      "strength": 55.7352769224773,
+      "volume": 147629,
+      "timeframe": "1h",
+      "created": "2025-08-22T09:00:00-04:00",
+      "touches": 0,
+      "active": true
+    },
+    {
+      "price_level": 6362.75,
+      "zone_top": 6375.4755000000005,
+      "zone_bottom": 6350.0244999999995,
+      "strength": 38.67446699909694,
+      "volume": 301669,
+      "timeframe": "1h",
+      "created": "2025-08-20T10:00:00-04:00",
+      "touches": 0,
+      "active": true
+    },
+    {
+      "price_level": 6410.25,
+      "zone_top": 6423.0705,
+      "zone_bottom": 6397.4295,
+      "strength": 37.02837542874961,
+      "volume": 233619,
+      "timeframe": "1h",
+      "created": "2025-08-12T09:00:00-04:00",
+      "touches": 0,
+      "active": true
+    },
+    {
+      "price_level": 6327.25,
+      "zone_top": 6339.9045,
+      "zone_bottom": 6314.5955,
+      "strength": 29.604484092523883,
+      "volume": 180434,
+      "timeframe": "1h",
+      "created": "2025-08-06T09:00:00-04:00",
+      "touches": 0,
+      "active": true
+    }
   ],
   "poc": 6485.1875,
   "nearest_supply": null,
@@ -123,5 +198,4 @@
       "1d"
     ]
   }
->>>>>>> b666592c
 }