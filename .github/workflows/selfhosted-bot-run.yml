name: "🚀 Bot Execution Test"

on:
  push:
    branches:
      - 'main'
<<<<<<< HEAD
      - 'fix/**'
      - 'feature/**'
      - 'copilot/**'
    # Trigger on any code or config changes
    paths:
      - 'src/**'
      - 'config/**'
      - 'strategies/**'
      - '.env.example'
      - '.github/workflows/selfhosted-bot-run.yml'
=======
      - 'develop'
      - 'copilot/**'
      - 'fix/**'
>>>>>>> 4d05b2d4
  workflow_dispatch:
    inputs:
      timeout_minutes:
        description: 'Bot execution timeout (minutes)'
        required: false
        default: '5'
        type: string
      dry_run:
        description: 'Enable DRY_RUN mode (paper trading)'
        required: false
        default: true
        type: boolean

permissions:
  contents: read

env:
  TOPSTEPX_API_BASE: "https://api.topstepx.com"
  DOTNET_VERSION: '8.0.x'

jobs:
  run-bot:
    name: "Run Trading Bot"
    runs-on: [self-hosted, windows, x64]
    timeout-minutes: 15  # Covers max runtime + startup/shutdown buffer
    
    steps:
      - name: "📥 Checkout Repository"
        uses: actions/checkout@v4
        with:
          fetch-depth: 1

<<<<<<< HEAD
      - name: "🔧 Setup .NET SDK"
        if: false  # Skip on self-hosted runner (already installed)
        uses: actions/setup-dotnet@v4
        with:
          dotnet-version: ${{ env.DOTNET_VERSION }}

=======
>>>>>>> 4d05b2d4
      - name: "🔧 Setup .NET Environment"
        shell: pwsh
        run: |
          Write-Output "=================================================="
          Write-Output "🔧 .NET Environment Setup"
          Write-Output "=================================================="
          Write-Output ""
          
          # Ensure .NET is in PATH for subsequent steps
          $DotnetPath = "C:\Program Files\dotnet"
          if (Test-Path $DotnetPath) {
            $env:PATH = "$DotnetPath;$env:PATH"
            # Add to GITHUB_PATH for persistence across steps
            Add-Content $env:GITHUB_PATH "$DotnetPath"
            Write-Output "✅ Added .NET to PATH: $DotnetPath"
          } else {
            Write-Output "⚠️ .NET installation not found at: $DotnetPath"
            Write-Output "   Attempting to use dotnet from current PATH..."
          }
          
          # Check .NET installation
          $DotnetVersion = dotnet --version
          Write-Output "✅ .NET SDK Version: $DotnetVersion"
          Write-Output ""
          Write-Output "📋 .NET SDK Information:"
          dotnet --info
          Write-Output ""
          
<<<<<<< HEAD
          # Check if .env file exists (self-hosted runner with local credentials)
          if (Test-Path .env) {
            Write-Output "✅ Using existing .env file with local credentials"
            Write-Output ""
          } else {
            Write-Output "⚠️ No .env file found - creating minimal configuration"
            # Create .env file from secrets (if available)
            @"
          # Trading Mode Configuration
          DRY_RUN=${{ github.event.inputs.dry_run == 'true' && '1' || '0' }}
          ENABLE_DRY_RUN=${{ github.event.inputs.dry_run == 'true' && '1' || '0' }}
          LIVE_ORDERS=0
          
          # TopstepX API Configuration
          ENABLE_TOPSTEPX=1
          TOPSTEPX_API_BASE=${TOPSTEPX_API_BASE}
          TOPSTEPX_API_KEY=${TOPSTEPX_API_KEY}
          TOPSTEPX_USERNAME=${TOPSTEPX_USERNAME}
          TOPSTEPX_ACCOUNT_ID=${TOPSTEPX_ACCOUNT_ID}
          TOPSTEPX_ACCOUNT_NAME=${TOPSTEPX_ACCOUNT_NAME}
          "@ | Out-File -FilePath .env -Encoding UTF8
            Write-Output "✅ Environment configuration created"
          }
          Write-Output ""
          
          # Note: Credentials will be loaded from .env file by the bot at runtime
          Write-Output "ℹ️ TopstepX credentials will be loaded from .env file"
          Write-Output ""
=======
          # Check if .env file already exists (on self-hosted runner)
          if (Test-Path ".env") {
            Write-Output "✅ Found existing .env file - preserving it"
            Write-Output "   This file contains the credentials needed for bot operation"
            Write-Output ""
          } else {
            Write-Output "⚠️ No .env file found - this may cause credential issues"
            Write-Output "   On self-hosted runner, .env file should exist with credentials"
            Write-Output ""
          }
>>>>>>> 4d05b2d4
          
          Write-Output "📦 Restoring NuGet packages..."
          dotnet restore TopstepX.Bot.sln
          
          if ($LASTEXITCODE -ne 0) {
            Write-Output "❌ NuGet restore failed"
            exit 1
          }
          
          Write-Output "✅ NuGet restore completed"
          Write-Output ""
          Write-Output "=================================================="

      - name: "🏗️ Build Solution"
        shell: pwsh
        run: |
          Write-Output "=================================================="
          Write-Output "🏗️ Building Trading Bot Solution"
          Write-Output "=================================================="
          Write-Output ""
          
          dotnet build src/UnifiedOrchestrator/UnifiedOrchestrator.csproj -c Release --no-restore
          
          if ($LASTEXITCODE -ne 0) {
            Write-Output "❌ Build failed"
            exit 1
          }
          
          Write-Output ""
          Write-Output "✅ Build completed successfully"
          Write-Output ""
          Write-Output "=================================================="

      - name: "🔍 Verify Build Output"
        shell: pwsh
        run: |
          Write-Output "=================================================="
          Write-Output "🔍 Verifying Build Output"
          Write-Output "=================================================="
          Write-Output ""
          
          $DllPath = "src/UnifiedOrchestrator/bin/Release/net8.0/UnifiedOrchestrator.dll"
          
          if (Test-Path $DllPath) {
            $FileSize = (Get-Item $DllPath).Length
            $FileSizeMB = [math]::Round($FileSize / 1MB, 2)
            Write-Output "✅ Build artifacts verified"
            Write-Output "   UnifiedOrchestrator.dll: $FileSizeMB MB"
          } else {
            Write-Output "❌ Build artifacts NOT FOUND at: $DllPath"
            exit 1
          }
          
          Write-Output ""
          Write-Output "=================================================="

      - name: "🚀 Run Trading Bot"
        id: bot_run
        continue-on-error: true
        shell: pwsh
<<<<<<< HEAD
        # Note: Environment variables will be loaded from .env file (self-hosted runner)
        # Do not define TOPSTEPX_* env vars here as they would override .env with empty values
=======
>>>>>>> 4d05b2d4
        run: |
          Write-Output "=================================================="
          Write-Output "🚀 Starting Trading Bot"
          Write-Output "=================================================="
          Write-Output ""
          
          # Load environment variables from .env file if it exists
          if (Test-Path ".env") {
            Write-Output "📋 Loading environment variables from .env file..."
            Get-Content .env | ForEach-Object {
              if ($_ -match '^([^#][^=]+)=(.*)$') {
                $key = $matches[1].Trim()
                $value = $matches[2].Trim()
                [Environment]::SetEnvironmentVariable($key, $value)
              }
            }
            Write-Output "✅ Environment variables loaded from .env"
          } else {
            Write-Output "⚠️ No .env file found - credentials must be set via environment"
          }
          
          # Override with DRY_RUN from input
          $env:DRY_RUN = if ("${{ github.event.inputs.dry_run }}" -eq "true") { "1" } else { "0" }
          $env:ENABLE_DRY_RUN = if ("${{ github.event.inputs.dry_run }}" -eq "true") { "1" } else { "0" }
          Write-Output "⚠️ DRY_RUN mode: ${{ github.event.inputs.dry_run }}"
          Write-Output ""
          
          # Set required Python/SDK environment variables
          $env:PYTHON_EXECUTABLE = "python"
          $env:ADAPTER_MAX_RETRIES = "3"
          $env:ADAPTER_BASE_DELAY = "1.0"
          $env:ADAPTER_MAX_DELAY = "8.0"
          $env:ADAPTER_TIMEOUT = "30.0"
          
          # Create log capture directory
          $LogDir = "$env:TEMP/qbot-bot-run-logs"
          if (-not (Test-Path $LogDir)) {
            New-Item -ItemType Directory -Path $LogDir -Force | Out-Null
          }
          
          $Timestamp = Get-Date -Format "yyyy-MM-dd_HH-mm-ss"
          $LogFile = "$LogDir/bot-run-$Timestamp.log"
          $ErrorLogFile = "$LogDir/bot-error-$Timestamp.log"
          
          Write-Output "📝 Bot output will be captured to: $LogFile"
          Write-Output "📝 Bot errors will be captured to: $ErrorLogFile"
          Write-Output ""
          
          # Ensure dotnet is in PATH (self-hosted runner)
          $DotnetPath = "C:\Program Files\dotnet"
          if (Test-Path $DotnetPath) {
            $env:PATH = "$DotnetPath;$env:PATH"
            Write-Output "✅ Added .NET to PATH: $DotnetPath"
          }
          
          Write-Output "Starting bot execution..."
          Write-Output "=================================================="
          Write-Output ""
          
          # Collect all environment variables to pass to the child process
          Write-Output "📋 Preparing environment variables for bot process..."
          $envVars = @{}
          
          # Copy current environment variables
          Get-ChildItem env: | ForEach-Object {
            $envVars[$_.Name] = $_.Value
          }
          
          # If .env file exists, merge those variables
          if (Test-Path ".env") {
            Get-Content .env | ForEach-Object {
              if ($_ -match '^([^#][^=]+)=(.*)$') {
                $key = $matches[1].Trim()
                $value = $matches[2].Trim()
                $envVars[$key] = $value
              }
            }
          }
          
          # Ensure DRY_RUN overrides are applied
          $envVars["DRY_RUN"] = if ("${{ github.event.inputs.dry_run }}" -eq "true") { "1" } else { "0" }
          $envVars["ENABLE_DRY_RUN"] = if ("${{ github.event.inputs.dry_run }}" -eq "true") { "1" } else { "0" }
          
          # Ensure Python/SDK variables are set
          $envVars["PYTHON_EXECUTABLE"] = "python"
          $envVars["ADAPTER_MAX_RETRIES"] = "3"
          $envVars["ADAPTER_BASE_DELAY"] = "1.0"
          $envVars["ADAPTER_MAX_DELAY"] = "8.0"
          $envVars["ADAPTER_TIMEOUT"] = "30.0"
          
          Write-Output "✅ Environment prepared with $($envVars.Count) variables"
          Write-Output ""
          
          # Run the bot and capture all output with environment variables
          $psi = New-Object System.Diagnostics.ProcessStartInfo
          $psi.FileName = "dotnet"
          $psi.Arguments = "run --project src/UnifiedOrchestrator/UnifiedOrchestrator.csproj --no-build -c Release"
          $psi.UseShellExecute = $false
          $psi.RedirectStandardOutput = $true
          $psi.RedirectStandardError = $true
          $psi.CreateNoWindow = $true
          
          # Add all environment variables to the process
          foreach ($key in $envVars.Keys) {
            $psi.EnvironmentVariables[$key] = $envVars[$key]
          }
          
          $process = New-Object System.Diagnostics.Process
          $process.StartInfo = $psi
          
          # Setup output redirection
          $outputWriter = [System.IO.StreamWriter]::new($LogFile, $false, [System.Text.Encoding]::UTF8)
          $errorWriter = [System.IO.StreamWriter]::new($ErrorLogFile, $false, [System.Text.Encoding]::UTF8)
          
          $outputHandler = {
            param($sender, $e)
            if ($e.Data -ne $null) {
              $outputWriter.WriteLine($e.Data)
              $outputWriter.Flush()
            }
          }
          
          $errorHandler = {
            param($sender, $e)
            if ($e.Data -ne $null) {
              $errorWriter.WriteLine($e.Data)
              $errorWriter.Flush()
            }
          }
          
          $process.add_OutputDataReceived($outputHandler)
          $process.add_ErrorDataReceived($errorHandler)
          
          # Start the process
          $process.Start() | Out-Null
          $process.BeginOutputReadLine()
          $process.BeginErrorReadLine()
          
          $BotPID = $process.Id
          $ProcessInfo = $process
          Write-Output "✅ Process started (PID: $BotPID)"
          Write-Output ""
          
          # Wait for process to exit or timeout
          $TimeoutSeconds = 420  # 7 minutes as requested
          $CheckInterval = 10
          $Elapsed = 0
          
          Write-Output "⏱️ Waiting for bot to complete (timeout: $TimeoutSeconds seconds = 7 minutes)..."
          
          $ExitCode = $null
          while ($Elapsed -lt $TimeoutSeconds) {
            if ($process.HasExited) {
              $ExitCode = $process.ExitCode
              break
            }
            
            Start-Sleep -Seconds $CheckInterval
            $Elapsed += $CheckInterval
            
            # Show progress every 60 seconds
            if (($Elapsed % 60) -eq 0) {
              Write-Output "⏱️ Still running... ($Elapsed / $TimeoutSeconds seconds - $([Math]::Round($Elapsed/60, 1)) minutes)"
              
              # Output last 20 lines every 60 seconds for monitoring
              if (Test-Path $LogFile) {
                Write-Output "--- Recent bot output (last 20 lines) ---"
                Get-Content $LogFile -Tail 20 | ForEach-Object { Write-Output $_ }
                Write-Output "--- End recent output ---"
              }
            }
          }
          
          # Stop if timeout reached
          if (-not $process.HasExited) {
            Write-Output ""
            Write-Output "⏱️ Bot execution timeout after $TimeoutSeconds seconds (7 minutes)"
            Write-Output "🛑 Stopping bot process gracefully..."
            
            # Try graceful shutdown first (SIGTERM equivalent)
            try {
              $process.Kill($false)  # Request graceful shutdown
            } catch {
              Write-Output "⚠️ Graceful shutdown failed, will force kill"
            }
            Start-Sleep -Seconds 5
            
            if (-not $process.HasExited) {
              Write-Output "🔨 Force stopping process..."
              try {
                $process.Kill($true)  # Force kill
              } catch {
                Write-Output "⚠️ Force kill failed: $($_.Exception.Message)"
              }
              Start-Sleep -Seconds 2
            }
            
            # Check for Python child processes and clean them up
            Write-Output "🧹 Cleaning up any orphaned Python processes..."
            Get-Process python* -ErrorAction SilentlyContinue | Where-Object {
              $_.StartTime -gt (Get-Date).AddMinutes(-10)
            } | Stop-Process -Force -ErrorAction SilentlyContinue
            
            $ExitCode = -1
          }
          
          # Clean up writers
          try {
            $outputWriter.Close()
            $outputWriter.Dispose()
            $errorWriter.Close()
            $errorWriter.Dispose()
          } catch {
            Write-Output "⚠️ Error closing file writers: $($_.Exception.Message)"
          }
          
          Write-Output ""
          Write-Output "=================================================="
          Write-Output "Bot Execution Summary:"
          Write-Output "  Exit Code: $(if ($ExitCode) { $ExitCode } else { 0 })"
          Write-Output "  Duration: $([Math]::Round($Elapsed/60, 1)) minutes"
          Write-Output "  Log File: $LogFile"
          Write-Output "  Error Log: $ErrorLogFile"
          Write-Output "=================================================="
          
          # Output last 150 lines of log for analysis
          Write-Output ""
          Write-Output "📋 Last 150 lines of bot output:"
          Write-Output "=================================================="
          if (Test-Path $LogFile) {
            Get-Content $LogFile -Tail 150
          }
          Write-Output "=================================================="
          
          # Output error log if it exists and has content
          Write-Output ""
          Write-Output "❌ Error log (if any):"
          Write-Output "=================================================="
          if (Test-Path $ErrorLogFile) {
            $errorContent = Get-Content $ErrorLogFile -Raw
            if ($errorContent -and $errorContent.Trim().Length -gt 0) {
              Write-Output $errorContent
            } else {
              Write-Output "(No errors logged)"
            }
          }
          Write-Output "=================================================="
          
          # Set outputs
          $ExitCodeValue = if ($ExitCode) { $ExitCode } else { 0 }
          "exit_code=$ExitCodeValue" | Out-File -FilePath $env:GITHUB_OUTPUT -Append -Encoding UTF8
          "log_file=$LogFile" | Out-File -FilePath $env:GITHUB_OUTPUT -Append -Encoding UTF8
          
          # Always consider timeout as success for diagnostic workflow
          if ($ExitCodeValue -eq -1) {
            Write-Output "⏱️ Bot stopped after timeout (EXPECTED for 7-minute diagnostic run)"
          } elseif ($ExitCodeValue -eq 0) {
            Write-Output "✅ Bot executed successfully"
          } else {
            Write-Output "❌ Bot execution failed with exit code: $ExitCodeValue"
          }
          
          # Don't fail the workflow for diagnostic purposes - we want to see logs
          Write-Output "📊 Workflow will continue to summary step for analysis"

      - name: "📊 Execution Summary"
        if: always()
        shell: pwsh
        run: |
          Write-Output "=================================================="
          Write-Output "📊 Bot Execution Test Summary"
          Write-Output "=================================================="
          Write-Output ""
          
          $ExitCode = "${{ steps.bot_run.outputs.exit_code }}"
          $LogFile = "${{ steps.bot_run.outputs.log_file }}"
          
          if ($ExitCode -eq "0") {
            Write-Output "✅ Status: SUCCESS"
            Write-Output "  Bot executed without errors"
          } elseif ($ExitCode -eq "-1") {
            Write-Output "⏱️ Status: TIMEOUT"
            Write-Output "  Bot execution timed out (expected for continuous operation)"
          } else {
            Write-Output "❌ Status: FAILED"
            Write-Output "  Exit Code: $ExitCode"
            Write-Output "  Check logs for errors"
          }
          
          Write-Output ""
          Write-Output "📝 Log Location: $LogFile"
          Write-Output ""
          Write-Output "=================================================="<|MERGE_RESOLUTION|>--- conflicted
+++ resolved
@@ -4,22 +4,9 @@
   push:
     branches:
       - 'main'
-<<<<<<< HEAD
-      - 'fix/**'
-      - 'feature/**'
-      - 'copilot/**'
-    # Trigger on any code or config changes
-    paths:
-      - 'src/**'
-      - 'config/**'
-      - 'strategies/**'
-      - '.env.example'
-      - '.github/workflows/selfhosted-bot-run.yml'
-=======
       - 'develop'
       - 'copilot/**'
       - 'fix/**'
->>>>>>> 4d05b2d4
   workflow_dispatch:
     inputs:
       timeout_minutes:
@@ -52,15 +39,6 @@
         with:
           fetch-depth: 1
 
-<<<<<<< HEAD
-      - name: "🔧 Setup .NET SDK"
-        if: false  # Skip on self-hosted runner (already installed)
-        uses: actions/setup-dotnet@v4
-        with:
-          dotnet-version: ${{ env.DOTNET_VERSION }}
-
-=======
->>>>>>> 4d05b2d4
       - name: "🔧 Setup .NET Environment"
         shell: pwsh
         run: |
@@ -89,36 +67,6 @@
           dotnet --info
           Write-Output ""
           
-<<<<<<< HEAD
-          # Check if .env file exists (self-hosted runner with local credentials)
-          if (Test-Path .env) {
-            Write-Output "✅ Using existing .env file with local credentials"
-            Write-Output ""
-          } else {
-            Write-Output "⚠️ No .env file found - creating minimal configuration"
-            # Create .env file from secrets (if available)
-            @"
-          # Trading Mode Configuration
-          DRY_RUN=${{ github.event.inputs.dry_run == 'true' && '1' || '0' }}
-          ENABLE_DRY_RUN=${{ github.event.inputs.dry_run == 'true' && '1' || '0' }}
-          LIVE_ORDERS=0
-          
-          # TopstepX API Configuration
-          ENABLE_TOPSTEPX=1
-          TOPSTEPX_API_BASE=${TOPSTEPX_API_BASE}
-          TOPSTEPX_API_KEY=${TOPSTEPX_API_KEY}
-          TOPSTEPX_USERNAME=${TOPSTEPX_USERNAME}
-          TOPSTEPX_ACCOUNT_ID=${TOPSTEPX_ACCOUNT_ID}
-          TOPSTEPX_ACCOUNT_NAME=${TOPSTEPX_ACCOUNT_NAME}
-          "@ | Out-File -FilePath .env -Encoding UTF8
-            Write-Output "✅ Environment configuration created"
-          }
-          Write-Output ""
-          
-          # Note: Credentials will be loaded from .env file by the bot at runtime
-          Write-Output "ℹ️ TopstepX credentials will be loaded from .env file"
-          Write-Output ""
-=======
           # Check if .env file already exists (on self-hosted runner)
           if (Test-Path ".env") {
             Write-Output "✅ Found existing .env file - preserving it"
@@ -129,7 +77,6 @@
             Write-Output "   On self-hosted runner, .env file should exist with credentials"
             Write-Output ""
           }
->>>>>>> 4d05b2d4
           
           Write-Output "📦 Restoring NuGet packages..."
           dotnet restore TopstepX.Bot.sln
@@ -190,11 +137,6 @@
         id: bot_run
         continue-on-error: true
         shell: pwsh
-<<<<<<< HEAD
-        # Note: Environment variables will be loaded from .env file (self-hosted runner)
-        # Do not define TOPSTEPX_* env vars here as they would override .env with empty values
-=======
->>>>>>> 4d05b2d4
         run: |
           Write-Output "=================================================="
           Write-Output "🚀 Starting Trading Bot"
@@ -242,14 +184,6 @@
           Write-Output "📝 Bot output will be captured to: $LogFile"
           Write-Output "📝 Bot errors will be captured to: $ErrorLogFile"
           Write-Output ""
-          
-          # Ensure dotnet is in PATH (self-hosted runner)
-          $DotnetPath = "C:\Program Files\dotnet"
-          if (Test-Path $DotnetPath) {
-            $env:PATH = "$DotnetPath;$env:PATH"
-            Write-Output "✅ Added .NET to PATH: $DotnetPath"
-          }
-          
           Write-Output "Starting bot execution..."
           Write-Output "=================================================="
           Write-Output ""
