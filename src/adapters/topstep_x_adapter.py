#!/usr/bin/env python3
"""
TopstepX Python SDK Adapter

Production-ready adapter for TopstepX trading using the project-x-py SDK.
Implements TradingSuite initialization, risk management, and order execution.
Enhanced with fail-closed behavior, centralized retry policies, and structured telemetry.
"""

import asyncio
import logging
import os
import sys
import time
import threading
import importlib
from datetime import datetime, timezone
from typing import Dict, List, Optional, Any
from contextlib import asynccontextmanager
from collections import deque

# Fix Windows console encoding for emoji support
if sys.platform == 'win32':
    import codecs
    sys.stdout = codecs.getwriter('utf-8')(sys.stdout.buffer, errors='replace')
    sys.stderr = codecs.getwriter('utf-8')(sys.stderr.buffer, errors='replace')

# Import the real project-x-py SDK - fail hard if not available
try:
    import project_x_py
    # Force reload to get latest code changes
    importlib.reload(project_x_py)
    from project_x_py import TradingSuite, EventType
except ImportError as e:
    raise RuntimeError(
        "project-x-py SDK is required for production use. "
        "Install with: pip install 'project-x-py[all]'"
    ) from e


def requires_initialization(func):
    """Decorator to check if adapter is initialized before method execution."""
    async def wrapper(self, *args, **kwargs):
        if not self._is_initialized or not self.suite:
            raise RuntimeError("Adapter not initialized. Call initialize() first.")
        return await func(self, *args, **kwargs)
    wrapper.__name__ = func.__name__
    wrapper.__doc__ = func.__doc__
    return wrapper


class AdapterRetryPolicy:
    """Centralized retry policy with bounded timeouts for fail-closed behavior."""
    
    def __init__(self, max_retries: int = None, base_delay: float = None, max_delay: float = None, timeout: float = None):
        # All parameters must come from configuration - fail closed if not provided
        if max_retries is None:
            max_retries_env = os.getenv('ADAPTER_MAX_RETRIES')
            if max_retries_env:
                max_retries = int(max_retries_env)
            else:
                max_retries = 3  # Default value
            if max_retries <= 0:
                raise ValueError("ADAPTER_MAX_RETRIES must be a positive integer")
        
        if base_delay is None:
            base_delay_env = os.getenv('ADAPTER_BASE_DELAY')
            if base_delay_env:
                base_delay = float(base_delay_env)
            else:
                base_delay = 1.0  # Default value
            if base_delay <= 0:
                raise ValueError("ADAPTER_BASE_DELAY must be a positive number")
                
        if max_delay is None:
            max_delay_env = os.getenv('ADAPTER_MAX_DELAY')
            if max_delay_env:
                max_delay = float(max_delay_env)
            else:
                max_delay = 8.0  # Default value
            if max_delay <= 0 or max_delay < base_delay:
                raise ValueError("ADAPTER_MAX_DELAY must be >= base_delay")
                
        if timeout is None:
            timeout_env = os.getenv('ADAPTER_TIMEOUT')
            if timeout_env:
                timeout = float(timeout_env)
            else:
                timeout = 30.0  # Default value
            if timeout <= 0:
                raise ValueError("ADAPTER_TIMEOUT must be a positive number")
        
        self.max_retries = max_retries
        self.base_delay = base_delay
        self.max_delay = max_delay
        self.timeout = timeout
    
    async def execute_with_retry(self, operation, operation_name: str, logger, *args, **kwargs):
        """Execute operation with exponential backoff retry and timeout."""
        start_time = time.time()
        last_exception = None
        
        for attempt in range(self.max_retries + 1):
            # Check timeout
            if time.time() - start_time > self.timeout:
                logger.error(f"[RETRY-POLICY] {operation_name} timed out after {self.timeout}s")
                raise TimeoutError(f"{operation_name} operation timed out after {self.timeout} seconds")
            
            try:
                result = await operation(*args, **kwargs)
                if attempt > 0:
                    logger.info(f"[RETRY-POLICY] {operation_name} succeeded on attempt {attempt + 1}/{self.max_retries + 1}")
                return result
                
            except Exception as e:
                last_exception = e
                if attempt == self.max_retries:
                    # Final failure - emit telemetry and fail closed
                    logger.error(f"[RETRY-POLICY] {operation_name} failed after {self.max_retries + 1} attempts: {e}")
                    self._emit_failure_telemetry(operation_name, e, attempt + 1, logger)
                    break
                
                # Calculate delay with exponential backoff
                delay = min(self.base_delay * (2 ** attempt), self.max_delay)
                logger.warning(f"[RETRY-POLICY] {operation_name} attempt {attempt + 1} failed: {e}. Retrying in {delay:.1f}s...")
                await asyncio.sleep(delay)
        
        # All retries exhausted - fail closed
        raise RuntimeError(f"FAIL-CLOSED: {operation_name} failed after {self.max_retries + 1} attempts") from last_exception
    
    def _emit_failure_telemetry(self, operation_name: str, error: Exception, attempts: int, logger):
        """Emit structured telemetry for adapter failures."""
        telemetry = {
            "event_type": "adapter_failure",
            "operation": operation_name,
            "error_type": type(error).__name__,
            "error_message": str(error),
            "attempts": attempts,
            "timestamp": datetime.now(timezone.utc).isoformat(),
            "severity": "critical"
        }
        logger.error(f"[TELEMETRY] {telemetry}")


class TopstepXAdapter:
    """
    Production TopstepX adapter with full SDK integration.
    
    Features:
    - Multi-instrument support via TradingSuite
    - Risk management with managed_trade() context
    - Real-time price data and order execution
    - Health monitoring and statistics
    - Production error handling and logging
    """
    
    def __init__(self, instruments: List[str]):
        """
        Initialize adapter with specified instruments.
        
        Args:
            instruments: List of instrument symbols (e.g., ['ES', 'NQ'])
        
        Raises:
            RuntimeError: If required credentials are not found in environment
        """
        # Validate credentials are available immediately - fail hard if not
        # SDK v3.5.9+ uses PROJECT_X_* format, but we also support TOPSTEPX_* for backward compatibility
        api_key = os.getenv('PROJECT_X_API_KEY') or os.getenv('TOPSTEPX_API_KEY')
        username = os.getenv('PROJECT_X_USERNAME') or os.getenv('TOPSTEPX_USERNAME')
        
        # Set PROJECT_X_* variables if they don't exist (SDK v3.5.9+ requirement)
        if api_key and not os.getenv('PROJECT_X_API_KEY'):
            os.environ['PROJECT_X_API_KEY'] = api_key
        if username and not os.getenv('PROJECT_X_USERNAME'):
            os.environ['PROJECT_X_USERNAME'] = username
        
        if not api_key or not username:
            raise RuntimeError(
                "Missing required ProjectX credentials in environment. "
                "Set PROJECT_X_API_KEY and PROJECT_X_USERNAME (or TOPSTEPX_API_KEY and TOPSTEPX_USERNAME) environment variables."
            )
        
        self.instruments = instruments
        self.suites: Dict[str, Optional[TradingSuite]] = {inst: None for inst in instruments}  # One suite per instrument (SDK v3.5.9+)
        self.suite: Optional[TradingSuite] = None  # Primary suite for backward compatibility
        self._is_initialized = False
        self._connection_health = 0.0
        self._last_health_check: Optional[datetime] = None
        
        # PHASE 1: Fill event storage queue (thread-safe with asyncio)
        self._fill_events_queue: deque = deque(maxlen=1000)  # Keep last 1000 fills
        self._fill_events_lock = asyncio.Lock()
        
        # BAR EVENT STREAMING: Storage queue for live bar updates
        self._bar_events_queue: deque = deque(maxlen=100)  # Keep last 100 bars
        self._bar_events_lock = asyncio.Lock()
        
        # REAL-TIME PRICE CACHE: Since WebSocket may not connect, poll and cache prices
        self._price_cache: Dict[str, float] = {}  # {symbol: last_price}
        self._price_cache_lock = asyncio.Lock()
        self._price_refresh_task: Optional[asyncio.Task] = None  # Background refresh task
        
        # Configure production logging
        self.logger = logging.getLogger(f"TopstepXAdapter-{'-'.join(instruments)}")
        if not self.logger.handlers:
            # Send logs to stderr to avoid interfering with stdout JSON communication
            handler = logging.StreamHandler(sys.stderr)
            formatter = logging.Formatter(
                '%(asctime)s - %(name)s - %(levelname)s - %(message)s'
            )
            handler.setFormatter(formatter)
            self.logger.addHandler(handler)
            self.logger.setLevel(logging.INFO)
        
        # Initialize centralized retry policy with fail-closed configuration validation
        try:
            self.retry_policy = AdapterRetryPolicy()
        except ValueError as e:
            self.logger.error(f"FAIL-CLOSED: Adapter configuration invalid: {e}")
            raise RuntimeError(f"Adapter configuration failure: {e}") from e
        
        self.logger.info(f"🔧 TopstepX adapter initialized for {instruments} with fail-closed retry policy")
        self._emit_telemetry("adapter_initialized", {"instruments": instruments})
    
    def _emit_telemetry(self, event_type: str, data: Dict[str, Any]):
        """Emit structured telemetry for monitoring and alerting."""
        telemetry = {
            "event_type": event_type,
            "timestamp": datetime.now(timezone.utc).isoformat(),
            "adapter_instance": f"TopstepX-{'-'.join(self.instruments)}",
            **data
        }
        self.logger.info(f"[TELEMETRY] {telemetry}")
    
    def _map_symbol_to_topstepx(self, symbol: str) -> str:
        """Map standard symbol to TopstepX instrument code.
        
        Args:
            symbol: Standard symbol (ES, NQ, etc.)
            
        Returns:
            TopstepX instrument code (ENQ, EP, MES, MNQ)
        """
        # Reverse mapping: Standard symbols -> TopstepX codes
        # TopstepX SDK expects these specific codes
        symbol_to_topstepx = {
            "ES": "ES",      # E-mini S&P 500 - use ES directly
            "NQ": "NQ",      # E-mini NASDAQ - use NQ directly  
            "MES": "MES",    # Micro E-mini S&P 500
            "MNQ": "MNQ",    # Micro E-mini NASDAQ
        }
        
        mapped = symbol_to_topstepx.get(symbol, symbol)
        self.logger.debug(f"Symbol mapping: {symbol} -> {mapped}")
        return mapped
    
    def _validate_symbol(self, symbol: str) -> None:
        """Validate symbol is in configured instruments.
        
        Args:
            symbol: Instrument symbol to validate
            
        Raises:
            ValueError: If symbol not in configured instruments
        """
        if symbol not in self.instruments:
            raise ValueError(f"Symbol {symbol} not in configured instruments: {self.instruments}")
    
    def _get_suite(self, symbol: str):
        """Get the TradingSuite instance for a given symbol.
        
        Args:
            symbol: Standard symbol (ES, NQ, etc.)
            
        Returns:
            TradingSuite instance for the symbol
            
        Raises:
            ValueError: If symbol not in configured instruments or suite not initialized
        """
        if symbol not in self.suites:
            raise ValueError(f"No suite found for symbol {symbol}")
        suite = self.suites[symbol]
        if suite is None:
            raise ValueError(f"Suite for {symbol} not yet initialized")
        return suite
    
    def _parse_position_data(self, position) -> Optional[Dict[str, Any]]:
        """Parse SDK position object into dictionary format.
        
        Args:
            position: SDK Position object
            
        Returns:
            Position dictionary or None if position is flat
        """
        try:
            # Extract position data
            contract_id = str(getattr(position, 'contractId', ''))
            symbol = self._extract_symbol_from_contract_id(contract_id)
            
            # netPos is signed: positive = long, negative = short
            net_pos = int(getattr(position, 'netPos', 0))
            
            # Determine side
            if net_pos > 0:
                side = "LONG"
                avg_price = float(getattr(position, 'buyAvgPrice', 0.0))
            elif net_pos < 0:
                side = "SHORT"
                avg_price = float(getattr(position, 'sellAvgPrice', 0.0))
            else:
                # Flat position, skip
                return None
            
            # Get P&L data
            unrealized_pnl = float(getattr(position, 'unrealizedPnl', 0.0))
            realized_pnl = float(getattr(position, 'realizedPnl', 0.0))
            position_id = str(getattr(position, 'id', contract_id))
            
            return {
                'symbol': symbol,
                'quantity': abs(net_pos),
                'side': side,
                'avg_price': avg_price,
                'unrealized_pnl': unrealized_pnl,
                'realized_pnl': realized_pnl,
                'position_id': position_id
            }
        except Exception as e:
            self.logger.warning(f"Failed to parse position: {e}")
            return None
    
    def _extract_symbol_from_contract_id(self, contract_id: str) -> str:
        """
        Extract symbol from TopstepX contract ID format.
        
        Examples:
            "CON.F.US.MNQ.H25" -> "MNQ"
            "CON.F.US.EP.Z25" -> "ES" (EP maps to ES)
            "CON.F.US.ENQ.Z25" -> "NQ" (ENQ maps to NQ)
            
        Args:
            contract_id: TopstepX contract identifier
            
        Returns:
            Extracted symbol or original contract_id if parsing fails
        """
        try:
            parts = contract_id.split('.')
            if len(parts) >= 4:
                # TopstepX format: CON.F.US.SYMBOL.EXPIRY
                instrument_part = parts[3]
                
                # Map TopstepX instrument codes to standard symbols
                symbol_map = {
                    "EP": "ES",    # E-mini S&P 500
                    "ENQ": "NQ",   # E-mini NASDAQ
                    "MNQ": "NQ",   # Micro E-mini NASDAQ (map to NQ)
                    "MES": "ES",   # Micro E-mini S&P 500
                }
                
                return symbol_map.get(instrument_part, instrument_part)
        except Exception as e:
            self.logger.warning(f"Failed to parse contract ID {contract_id}: {e}")
        
        return contract_id
    
    async def _on_order_filled(self, event_data: Any):
        """
        PHASE 1: WebSocket callback for ORDER_FILLED events.
        
        This callback is triggered when an order is filled via the SDK's
        real-time WebSocket connection. It transforms the SDK event format
        into the structure expected by the C# layer.
        
        Args:
            event_data: Event data from project-x-py SDK
        """
        try:
            # Extract fill details from SDK event data
            # The SDK provides a GatewayUserTrade event with fill information
            order_id = str(getattr(event_data, 'orderId', getattr(event_data, 'order_id', 'unknown')))
            contract_id = str(getattr(event_data, 'contractId', getattr(event_data, 'contract_id', '')))
            quantity = int(getattr(event_data, 'quantity', getattr(event_data, 'qty', 0)))
            fill_price = float(getattr(event_data, 'price', getattr(event_data, 'fill_price', 0.0)))
            commission = float(getattr(event_data, 'commission', 0.0))
            timestamp_val = getattr(event_data, 'timestamp', None)
            
            # Extract symbol from contract ID
            symbol = self._extract_symbol_from_contract_id(contract_id)
            
            # Determine liquidity type (MAKER/TAKER)
            liquidity_type = str(getattr(event_data, 'liquidityType', 
                                        getattr(event_data, 'liquidity_type', 'TAKER')))
            
            # Parse timestamp
            if timestamp_val:
                if isinstance(timestamp_val, (int, float)):
                    # Assume milliseconds timestamp
                    timestamp = datetime.fromtimestamp(timestamp_val / 1000.0, tz=timezone.utc)
                elif isinstance(timestamp_val, str):
                    timestamp = datetime.fromisoformat(timestamp_val.replace('Z', '+00:00'))
                else:
                    timestamp = datetime.now(timezone.utc)
            else:
                timestamp = datetime.now(timezone.utc)
            
            # Transform to C# expected format
            fill_event = {
                'order_id': order_id,
                'symbol': symbol,
                'quantity': quantity,
                'price': fill_price,  # Entry price (same as fill_price for market orders)
                'fill_price': fill_price,
                'commission': commission,
                'exchange': 'CME',  # Default for futures
                'liquidity_type': liquidity_type,
                'timestamp': timestamp.isoformat()
            }
            
            # Add to queue with thread-safe lock
            async with self._fill_events_lock:
                self._fill_events_queue.append(fill_event)
            
            self.logger.info(
                f"[FILL-EVENT] Order filled: {order_id} {symbol} {quantity} @ ${fill_price:.2f}"
            )
            self._emit_telemetry("order_filled", {
                "order_id": order_id,
                "symbol": symbol,
                "quantity": quantity,
                "fill_price": fill_price
            })
            
        except Exception as e:
            self.logger.error(f"Error processing fill event: {e}", exc_info=True)

    async def _on_bar_update(self, event_data: Any):
        """
        BAR EVENT STREAMING: WebSocket callback for bar completion events.
        
        This callback is triggered when a new bar (candle) completes via the SDK's
        real-time WebSocket connection. It transforms the SDK event format into
        the structure expected by the C# layer for trading decisions.
        
        Args:
            event_data: Bar event data from project-x-py SDK
        """
        try:
            # Extract bar details from SDK event data
            # The SDK may provide different field names, so we check multiple possibilities
            contract_id = str(getattr(event_data, 'contractId', getattr(event_data, 'contract_id', '')))
            symbol = self._extract_symbol_from_contract_id(contract_id)
            
            # Get bar OHLCV data
            timestamp_val = getattr(event_data, 'timestamp', getattr(event_data, 't', None))
            open_price = float(getattr(event_data, 'open', getattr(event_data, 'o', 0.0)))
            high_price = float(getattr(event_data, 'high', getattr(event_data, 'h', 0.0)))
            low_price = float(getattr(event_data, 'low', getattr(event_data, 'l', 0.0)))
            close_price = float(getattr(event_data, 'close', getattr(event_data, 'c', 0.0)))
            volume = int(getattr(event_data, 'volume', getattr(event_data, 'v', 0)))
            
            # Parse timestamp
            if timestamp_val:
                if isinstance(timestamp_val, (int, float)):
                    # Assume milliseconds timestamp
                    timestamp = datetime.fromtimestamp(timestamp_val / 1000.0, tz=timezone.utc)
                elif isinstance(timestamp_val, str):
                    timestamp = datetime.fromisoformat(timestamp_val.replace('Z', '+00:00'))
                else:
                    timestamp = datetime.now(timezone.utc)
            else:
                timestamp = datetime.now(timezone.utc)
            
            # Transform to C# expected format
            bar_event = {
                'type': 'bar',
                'instrument': symbol,
                'timestamp': timestamp.isoformat(),
                'open': open_price,
                'high': high_price,
                'low': low_price,
                'close': close_price,
                'volume': volume
            }
            
            # Add to queue with thread-safe lock
            async with self._bar_events_lock:
                self._bar_events_queue.append(bar_event)
            
            self.logger.info(
                f"[BAR-EVENT] {symbol} 1m bar: O={open_price:.2f} H={high_price:.2f} L={low_price:.2f} C={close_price:.2f} V={volume}"
            )
            self._emit_telemetry("bar_completed", {
                "symbol": symbol,
                "close": close_price,
                "volume": volume,
                "timestamp": timestamp.isoformat()
            })
            
            # STREAMING OUTPUT: Output bar to stdout for C# to read
            import json
            import sys
            print(json.dumps(bar_event), flush=True)
            
        except Exception as e:
            self.logger.error(f"Error processing bar event: {e}", exc_info=True)

<<<<<<< HEAD
=======
    async def initialize(self) -> None:
        """Setup structured logging for production use."""
        logger = logging.getLogger(f"TopstepXAdapter.{id(self)}")
        logger.setLevel(logging.INFO)
        
        if not logger.handlers:
            # Send logs to stderr to avoid interfering with stdout JSON communication
            handler = logging.StreamHandler(sys.stderr)
            formatter = logging.Formatter(
                '[%(asctime)s] %(levelname)s [%(name)s] %(message)s'
            )
            handler.setFormatter(formatter)
            logger.addHandler(handler)
            
        return logger
        
>>>>>>> 70221d59
    def _validate_configuration(self) -> None:
        """Validate SDK configuration and credentials."""
        # Validate instruments
        if not self.instruments:
            raise ValueError("At least one instrument must be specified")
            
        # Validate supported instruments
        supported_instruments = {'ES', 'NQ', 'RTY', 'YM', 'MNQ', 'MES'}
        for instrument in self.instruments:
            if instrument not in supported_instruments:
                self.logger.warning(
                    f"Instrument {instrument} may not be supported. "
                    f"Supported: {supported_instruments}"
                )

    async def initialize(self) -> None:
        """
        Initialize TradingSuite with multi-instrument support and risk management.
        Enhanced with fail-closed behavior and centralized retry policies.
        
        Raises:
            RuntimeError: If initialization fails
            ValueError: If configuration is invalid
        """
        if self._is_initialized:
            self.logger.warning("Adapter already initialized")
            return
            
        # Use retry policy for initialization - fail closed if unable to initialize
        async def _initialize_suite():
            self.logger.info(f"Initializing TradingSuite with instruments: {self.instruments}")
            
            # SDK v3.5.9+ requires separate suite instance per instrument
            self.logger.info("Initializing production TopstepX SDK (v3.5.9+ multi-suite mode)...")
            
            for instrument in self.instruments:
                self.logger.info(f"Creating suite for {instrument}...")
                # Map standard symbol to TopstepX instrument code
                topstepx_instrument = self._map_symbol_to_topstepx(instrument)
                self.logger.info(f"Using TopstepX instrument code: {topstepx_instrument}")
                suite = await TradingSuite.from_env(instrument=topstepx_instrument)
                
                # CRITICAL: Initialize WebSocket connection for real-time data streaming with timeout
                self.logger.info(f"🔌 Initializing WebSocket connection for {instrument}...")
                if hasattr(suite, '_initialize'):
                    # Try initialization with retries and exponential backoff
                    max_retries = 3
                    for attempt in range(max_retries):
                        try:
                            # Increase timeout to 60s for slow connections (Windows can be slow)
                            await asyncio.wait_for(suite._initialize(), timeout=60.0)
                            self.logger.info(f"✅ WebSocket connection initialized for {instrument} on attempt {attempt + 1}")
                            break
                        except asyncio.TimeoutError:
                            if attempt < max_retries - 1:
                                retry_delay = 2 ** attempt  # Exponential backoff: 1s, 2s, 4s
                                self.logger.warning(f"⚠️ WebSocket initialization timed out for {instrument} (attempt {attempt + 1}/{max_retries}), retrying in {retry_delay}s...")
                                await asyncio.sleep(retry_delay)
                            else:
                                self.logger.error(f"❌ WebSocket initialization failed after {max_retries} attempts for {instrument} - will continue without WebSocket")
                        except Exception as e:
                            if attempt < max_retries - 1:
                                retry_delay = 2 ** attempt
                                self.logger.warning(f"⚠️ WebSocket initialization error for {instrument} (attempt {attempt + 1}/{max_retries}): {e}, retrying in {retry_delay}s...")
                                await asyncio.sleep(retry_delay)
                            else:
                                self.logger.error(f"❌ WebSocket initialization failed after {max_retries} attempts for {instrument}: {e} - will continue without WebSocket")
                else:
                    self.logger.warning(f"⚠️ Suite does not have _initialize method - WebSocket may not connect")
                
                self.suites[instrument] = suite
                self.logger.info(f"✅ {instrument} suite created")
            
            # Set primary suite to first instrument for backward compatibility
            self.suite = self.suites[self.instruments[0]]
            self.logger.info("✅ TopstepX SDK initialized successfully")
            return self.suite
        
        # Initialize suite with retry policy
        self.suite = await self.retry_policy.execute_with_retry(
            _initialize_suite, "TradingSuite_initialization", self.logger
        )
        
        # PHASE 1: Subscribe to ORDER_FILLED events via WebSocket
        try:
            await self.suite.on(EventType.ORDER_FILLED, self._on_order_filled)
            self.logger.info("✅ Subscribed to ORDER_FILLED events via WebSocket")
        except Exception as e:
            error_msg = f"FAIL-CLOSED: Failed to subscribe to fill events: {e}"
            self.logger.error(error_msg)
            self._emit_telemetry("event_subscription_failed", {
                "error": str(e),
                "severity": "critical"
            })
            await self._cleanup_resources()
            raise RuntimeError(error_msg) from e
        
        # BAR EVENT STREAMING: Subscribe to bar completion events via WebSocket
        try:
            # Try NEW_BAR first as per SDK documentation, then fallback to alternatives
            bar_event_types = []
            
            # Check if NEW_BAR or other bar event types exist
            if hasattr(EventType, 'NEW_BAR'):
                bar_event_types.append(EventType.NEW_BAR)
            if hasattr(EventType, 'BAR_UPDATE'):
                bar_event_types.append(EventType.BAR_UPDATE)
            if hasattr(EventType, 'CANDLE_UPDATE'):
                bar_event_types.append(EventType.CANDLE_UPDATE)
            if hasattr(EventType, 'BAR_CLOSED'):
                bar_event_types.append(EventType.BAR_CLOSED)
            if hasattr(EventType, 'CANDLE_CLOSED'):
                bar_event_types.append(EventType.CANDLE_CLOSED)
            
            # Subscribe to first available bar event type
            if bar_event_types:
                await self.suite.on(bar_event_types[0], self._on_bar_update)
                self.logger.info(f"✅ Subscribed to {bar_event_types[0]} events via WebSocket")
            else:
                self.logger.warning("⚠️ No bar event type found in SDK - bar streaming may not work")
        except Exception as e:
            # Bar events are not critical for basic trading, so just log warning
            self.logger.warning(f"Could not subscribe to bar events: {e}")
            self._emit_telemetry("bar_subscription_failed", {
                "error": str(e),
                "severity": "warning"
            })
        
        # Verify connection to ALL instruments - but allow partial failure during initialization
        connection_successes = []
        for instrument in self.instruments:
            async def _test_instrument_connection():
                # Access the suite for this instrument from our suites dictionary
                suite = self.suites[instrument]
                # Use subscript notation as required by TopstepX SDK v3.5.9+
                # Increase timeout to 30s for slow connections
                current_price = await asyncio.wait_for(
                    suite[instrument].data.get_current_price(),
                    timeout=30.0
                )
                self.logger.info(f"✅ {instrument} connected - Current price: ${current_price:.2f}")
                return current_price
            
            try:
                await self.retry_policy.execute_with_retry(
                    _test_instrument_connection, f"{instrument}_connection_test", self.logger
                )
                connection_successes.append(instrument)
            except asyncio.TimeoutError:
                self.logger.warning(f"⚠️ {instrument} connection test timed out (may connect later)")
            except Exception as e:
                self.logger.warning(f"⚠️ {instrument} connection test failed (may connect later): {e}")
        
        # Log results but don't fail - WebSocket might still be connecting
        if connection_successes:
            self.logger.info(f"✅ Successfully connected to {len(connection_successes)}/{len(self.instruments)} instruments: {connection_successes}")
        else:
            self.logger.warning(f"⚠️ No instruments connected yet - WebSocket may still be establishing connection")
        
            # Give WebSocket extra time to establish connection (SDK can be slow on Windows)
        self.logger.info("⏳ Waiting 5 seconds for WebSocket connection to stabilize...")
        await asyncio.sleep(5)
        
        # Test risk management system with retry policy
        async def _test_risk_management():
            # Add timeout to prevent hanging
            risk_stats = await asyncio.wait_for(
                self.suite.get_stats(),
                timeout=10.0
            )
            self.logger.info(f"SDK connected successfully - Stats: {risk_stats}")
            return risk_stats
        
        try:
            await self.retry_policy.execute_with_retry(
                _test_risk_management, "risk_management_test", self.logger
            )
        except asyncio.TimeoutError:
            self.logger.warning(f"⚠️ Initial risk management test timed out (WebSocket may still be connecting)")
            self._emit_telemetry("initialization_warning", {
                "reason": "risk_management_timeout",
                "severity": "warning"
            })
            # Don't raise - allow adapter to continue and retry connection
        except Exception as e:
            # Log but don't fail - WebSocket might connect later
            self.logger.warning(f"⚠️ Initial risk management test failed (WebSocket may still be connecting): {e}")
            self._emit_telemetry("initialization_warning", {
                "reason": "risk_management_delayed",
                "error": str(e),
                "severity": "warning"
            })
            # Don't raise - allow adapter to continue and retry connection
        
        # CRITICAL: Do NOT set initialized=True until price cache is populated!
        # C# checks health endpoint and will immediately query /price/<symbol>
        self._connection_health = 100.0  # All instruments connected successfully
        self._last_health_check = datetime.now(timezone.utc)
        
        # CRITICAL: Populate price cache BEFORE marking as initialized
        # This ensures prices are available immediately when C# queries
        self.logger.info("📊 Populating initial price cache...")
        for instrument in self.instruments:
            try:
                suite = self._get_suite(instrument)
                # Add timeout to prevent hanging on price fetch
                price = await asyncio.wait_for(
                    suite[instrument].data.get_current_price(),
                    timeout=10.0
                )
                async with self._price_cache_lock:
                    self._price_cache[instrument] = float(price)
                self.logger.info(f"✅ {instrument} initial price: ${price:.2f}")
            except asyncio.TimeoutError:
                self.logger.warning(f"⚠️ Initial price fetch timed out for {instrument}")
                # Set a fallback price to avoid failures
                async with self._price_cache_lock:
                    self._price_cache[instrument] = 0.0
            except Exception as e:
                self.logger.warning(f"⚠️ Failed to get initial price for {instrument}: {e}")
                # Set a fallback price to avoid failures
                async with self._price_cache_lock:
                    self._price_cache[instrument] = 0.0
        
        # Start background price refresh task for real-time updates
        # This polls get_current_price() every second and caches results
        # since WebSocket may not be available on practice accounts
        # NOTE: Price refresh task is started in persistent mode by C#
        # self._price_refresh_task = asyncio.create_task(self._continuous_price_refresh())
        self.logger.info("🔄 Price refresh task will be started in persistent mode")
        
        # NOW mark as initialized (C# can safely query prices)
        self._is_initialized = True
        
        self.logger.info(f"🚀 TopstepX SDK adapter initialized successfully (Health: 100%)")
        self._emit_telemetry("initialization_completed", {
            "instruments": self.instruments,
            "health": 100.0,
            "status": "production_ready"
        })

    @requires_initialization
    async def get_price(self, symbol: str) -> float:
        """
        Get current market price for instrument (returns cached real-time value).
        
        Price cache is continuously updated every 1 second by background task,
        ensuring real-time price action even without WebSocket connectivity.
        
        Args:
            symbol: Instrument symbol (e.g., 'MNQ', 'ES')
            
        Returns:
            Current market price (cached, updated every 1 second)
            
        Raises:
            RuntimeError: If price not available in cache
            ValueError: If symbol not configured
        """
        self._validate_symbol(symbol)
        
        # Return from real-time cache (updated every 1 second by background task)
        async with self._price_cache_lock:
            price = self._price_cache.get(symbol)
            
            if price is None or price <= 0:
                # Price not yet in cache - fetch directly as fallback
                self.logger.warning(f"⚠️ {symbol} price not in cache, fetching directly...")
                suite = self._get_suite(symbol)
                price = await suite[symbol].data.get_current_price()
                self._price_cache[symbol] = float(price)
            
            self.logger.debug(f"[PRICE] {symbol}: ${price:.2f} (from cache)")
            return float(price)

    async def _continuous_price_refresh(self):
        """
        Background task to continuously refresh price cache.
        
        Since WebSocket real-time streaming may not be available on practice accounts,
        this task polls get_current_price() every second for all instruments and
        caches the results. The get_price() method then returns cached values instantly.
        
        This ensures real-time price action even without WebSocket connectivity.
        """
        self.logger.info("🔄 [PRICE-REFRESH] Starting continuous price refresh loop")
        
        refresh_count = 0  # Track iterations for heartbeat logging
        
        while True:
            try:
                refresh_count += 1
                
                # Log EVERY iteration for debugging (will show task is running)
                if refresh_count % 10 == 0:
                    self.logger.info(f"🔄 [PRICE-REFRESH] Loop iteration #{refresh_count}")
                
                for symbol in self.instruments:
                    try:
                        # Get fresh price from SDK using LATEST BAR instead of get_current_price()
                        # This may bypass SDK caching and give us real-time tick data
                        suite = self._get_suite(symbol)
                        
                        # Try get_bars(limit=1, partial=True) for latest tick
                        # Falls back to get_current_price() if bars unavailable
                        # Add timeout to prevent hanging on price fetch
                        try:
                            bars = await asyncio.wait_for(
                                suite[symbol].data.get_bars(limit=1, partial=True),
                                timeout=5.0
                            )
                            if bars and len(bars) > 0:
                                price = float(bars[-1].close)  # Use latest bar's close price
                            else:
                                # Fallback to get_current_price() if no bars
                                price = await asyncio.wait_for(
                                    suite[symbol].data.get_current_price(),
                                    timeout=5.0
                                )
                        except asyncio.TimeoutError:
                            # If timeout, skip this iteration
                            self.logger.debug(f"Price fetch timed out for {symbol}, skipping this iteration")
                            continue
                        except Exception as bars_err:
                            # If get_bars() fails, fallback to get_current_price()
                            self.logger.debug(f"get_bars failed for {symbol}, using get_current_price(): {bars_err}")
                            price = await asyncio.wait_for(
                                suite[symbol].data.get_current_price(),
                                timeout=5.0
                            )
                        
                        # Update cache with thread-safe lock
                        async with self._price_cache_lock:
                            old_price = self._price_cache.get(symbol, 0)
                            self._price_cache[symbol] = float(price)
                            
                            # Log price changes for visibility
                            if old_price > 0 and abs(price - old_price) > 0.01:
                                self.logger.info(f"💹 {symbol} price updated: ${old_price:.2f} → ${price:.2f}")
                            
                            # Heartbeat: Log every 30 iterations (30 seconds) even if no change
                            elif refresh_count % 30 == 0:
                                self.logger.info(f"🔄 [HEARTBEAT] {symbol} price stable: ${price:.2f} (refresh #{refresh_count})")
                    
                    except Exception as e:
                        self.logger.warning(f"⚠️ [PRICE-REFRESH] Failed to refresh {symbol} price: {e}")
                
                # Poll every 1 second for real-time updates
                await asyncio.sleep(1.0)
                
            except asyncio.CancelledError:
                self.logger.info("🛑 [PRICE-REFRESH] Price refresh task cancelled")
                break
            except Exception as e:
                self.logger.error(f"❌ [PRICE-REFRESH] Unexpected error: {e}", exc_info=True)
                await asyncio.sleep(5.0)  # Back off on errors

    @requires_initialization
    async def fetch_historical_bars(
        self,
        symbol: str,
        timeframe: int = 5,
        start_date: datetime = None,
        end_date: datetime = None,
        limit: int = 1000
    ) -> Dict[str, Any]:
        """
        Fetch historical bar data for a symbol.
        
        Args:
            symbol: Instrument symbol (e.g., 'ES', 'NQ')
            timeframe: Bar timeframe in minutes (1, 5, 15, 60)
            start_date: Start datetime (default: 1 day ago)
            end_date: End datetime (default: now)
            limit: Maximum number of bars to return (default: 1000)
            
        Returns:
            Dictionary with bars array and metadata
        """
        from datetime import timedelta
        
        self._validate_symbol(symbol)
        
        # Set default dates if not provided
        if end_date is None:
            end_date = datetime.now(timezone.utc)
        if start_date is None:
            start_date = end_date - timedelta(days=1)
        
        try:
            suite = self._get_suite(symbol)
            
            # TopstepX SDK historical data access via suite.client.get_bars()
            # API: get_bars(symbol, days, interval, unit, limit, partial, start_time, end_time)
            # unit: 1=second, 2=minute, 3=hour, 4=day
            # interval: number of units per bar (e.g., 5 for 5-minute bars)
            
            # Map timeframe (minutes) to interval/unit
            unit = 2  # minute
            interval = timeframe  # e.g., 5 for 5-minute bars
            
            # Calculate days based on date range if provided
            if start_date and end_date:
                days_diff = (end_date - start_date).days
                days = max(days_diff, 1)
            else:
                days = 1  # Default to 1 day
            
            self.logger.info(f"Fetching historical bars for {symbol}: {days} days, {interval}min intervals")
            
            # Fetch bars using SDK client.get_bars()
            bars_df = await suite.client.get_bars(
                symbol=symbol,
                days=days,
                interval=interval,
                unit=unit,
                limit=limit,
                partial=True,  # Include partial bars
                start_time=start_date,
                end_time=end_date
            )
            
            # Convert DataFrame to list of bar dictionaries
            bars = []
            if bars_df is not None and len(bars_df) > 0:
                # TopstepX returns polars DataFrame, convert to dict records
                for row in bars_df.iter_rows(named=True):
                    bar_data = {
                        'timestamp': str(row.get('timestamp', row.get('time', ''))),
                        'open': float(row.get('open', 0)),
                        'high': float(row.get('high', 0)),
                        'low': float(row.get('low', 0)),
                        'close': float(row.get('close', 0)),
                        'volume': int(row.get('volume', 0))
                    }
                    bars.append(bar_data)
            
            self.logger.info(f"✅ Fetched {len(bars)} historical bars for {symbol}")
            
            self._emit_telemetry("historical_data_fetched", {
                "symbol": symbol,
                "timeframe": timeframe,
                "bars_count": len(bars),
                "start": start_date.isoformat(),
                "end": end_date.isoformat()
            })
            
            return {
                'success': True,
                'symbol': symbol,
                'timeframe': timeframe,
                'bars': bars,
                'count': len(bars),
                'start': start_date.isoformat(),
                'end': end_date.isoformat()
            }
            
        except Exception as e:
            error_msg = f"Failed to fetch historical bars for {symbol}: {str(e)}"
            self.logger.error(error_msg)
            self._emit_telemetry("historical_data_failed", {
                "symbol": symbol,
                "error": str(e),
                "timeframe": timeframe
            })
            return {
                'success': False,
                'error': error_msg,
                'symbol': symbol
            }

    @requires_initialization
    async def place_order(
        self, 
        symbol: str, 
        size: int, 
        stop_loss: float, 
        take_profit: float,
        max_risk_percent: float = 0.01
    ) -> Dict[str, Any]:
        """
        Place bracket order with risk management.
        
        Args:
            symbol: Instrument symbol
            size: Position size (positive for long, negative for short)
            stop_loss: Stop loss price
            take_profit: Take profit price
            max_risk_percent: Maximum risk as percentage of account (default 1%)
            
        Returns:
            Order execution result with order ID and status
            
        Raises:
            RuntimeError: If order placement fails
            ValueError: If parameters are invalid
        """
        self._validate_symbol(symbol)
            
        if size == 0:
            raise ValueError("Order size cannot be zero")
            
        try:
            current_price = await self.get_price(symbol)
            
            # Validate price levels
            if size > 0:  # Long position
                if stop_loss >= current_price:
                    raise ValueError(f"Stop loss {stop_loss} must be below current price {current_price} for long position")
                if take_profit <= current_price:
                    raise ValueError(f"Take profit {take_profit} must be above current price {current_price} for long position")
            else:  # Short position
                if stop_loss <= current_price:
                    raise ValueError(f"Stop loss {stop_loss} must be above current price {current_price} for short position")
                if take_profit >= current_price:
                    raise ValueError(f"Take profit {take_profit} must be below current price {current_price} for short position")
            
            self.logger.info(
                f"[ORDER] Placing managed trade: {symbol} size={size} "
                f"entry=${current_price:.2f} stop=${stop_loss:.2f} target=${take_profit:.2f}"
            )
            
            # Use managed trade context for risk enforcement
            async with self.suite.managed_trade(max_risk_percent=max_risk_percent):
                # Place bracket order through SDK
                side = 'buy' if size > 0 else 'sell'
                suite = self._get_suite(symbol)
                order_result = await suite.orders.place_bracket_order(
                    side=side,
                    quantity=abs(size),
                    stop_loss=stop_loss,
                    take_profit=take_profit
                )
                
                # Structure return data
                result = {
                    'success': True,
                    'order_id': str(order_result.get('id', 'unknown')),
                    'symbol': symbol,
                    'size': size,
                    'entry_price': current_price,
                    'stop_loss': stop_loss,
                    'take_profit': take_profit,
                    'timestamp': datetime.now(timezone.utc).isoformat(),
                    'risk_percent': max_risk_percent
                }
                
                self.logger.info(f"✅ Order placed successfully: {result['order_id']}")
                return result
                
        except Exception as e:
            error_msg = f"Failed to place order for {symbol}: {e}"
            self.logger.error(error_msg)
            
            return {
                'success': False,
                'error': str(e),
                'symbol': symbol,
                'size': size,
                'timestamp': datetime.now(timezone.utc).isoformat()
            }

    @requires_initialization
    async def get_fill_events(self) -> Dict[str, Any]:
        """
        PHASE 1: Get recent fill events from TopstepX SDK.
        
        This method returns fill events that have been collected via WebSocket
        subscription to EventType.ORDER_FILLED. Events are stored in an in-memory
        queue and retrieved by the C# layer via polling.
        
        Returns:
            Dictionary with fills array containing fill event data
        """
        try:
            # Read all events from queue and clear it (thread-safe)
            async with self._fill_events_lock:
                fills = list(self._fill_events_queue)
                self._fill_events_queue.clear()
            
            self.logger.debug(f"[FILL-EVENTS] Returning {len(fills)} fill events")
            
            return {
                'fills': fills,
                'timestamp': datetime.now(timezone.utc).isoformat()
            }
            
        except Exception as e:
            self.logger.error(f"Error getting fill events: {e}")
            return {
                'fills': [],
                'error': str(e),
                'timestamp': datetime.now(timezone.utc).isoformat()
            }

    @requires_initialization
    async def get_bar_events(self) -> Dict[str, Any]:
        """
        BAR EVENT STREAMING: Get recent bar events from TopstepX SDK.
        
        This method returns bar events that have been collected via WebSocket
        subscription to bar completion events. Events are stored in an in-memory
        queue and retrieved by the C# layer via polling.
        
        Returns:
            Dictionary with bars array containing bar event data
        """
        try:
            # Read all events from queue and clear it (thread-safe)
            async with self._bar_events_lock:
                bars = list(self._bar_events_queue)
                self._bar_events_queue.clear()
            
            self.logger.debug(f"[BAR-EVENTS] Returning {len(bars)} bar events")
            
            return {
                'bars': bars,
                'timestamp': datetime.now(timezone.utc).isoformat()
            }
            
        except Exception as e:
            self.logger.error(f"Error getting bar events: {e}")
            return {
                'bars': [],
                'error': str(e),
                'timestamp': datetime.now(timezone.utc).isoformat()
            }

    async def get_health_score(self) -> Dict[str, Any]:
        """
        PHASE 7 ENHANCED: Get comprehensive health metrics and statistics.
        
        Returns:
            Health score and system statistics with enhanced monitoring
        """
            
        try:
            # Get suite statistics with timeout
            stats = await asyncio.wait_for(
                self.suite.get_stats(),
                timeout=5.0
            )
            
            # Calculate connection health for each instrument
            instrument_health = {}
            total_health = 0.0
            connected_count = 0
            
            for instrument in self.instruments:
                try:
                    # Test price data availability by accessing the instrument
                    instrument_data = self._get_suite(instrument)
                    if instrument_data:
                        instrument_health[instrument] = 100.0
                        total_health += 100.0
                        connected_count += 1
                    else:
                        instrument_health[instrument] = 0.0
                except Exception as e:
                    self.logger.warning(f"Health check failed for {instrument}: {e}")
                    instrument_health[instrument] = 0.0
                    
            # Calculate overall health score based on connected instruments
            # If at least one instrument is connected, report 100% health
            # This allows trading to proceed even if some instruments fail
            overall_health = 100.0 if connected_count > 0 else 0.0
            
            # Update internal health tracking
            self._connection_health = overall_health
            self._last_health_check = datetime.now(timezone.utc)
            
            # PHASE 7: Enhanced monitoring
            
            # 1. WebSocket connection status
            websocket_connected = False
            try:
                if hasattr(self.suite, 'realtime_client'):
                    realtime_client = self.suite.realtime_client
                    if hasattr(realtime_client, 'is_connected'):
                        websocket_connected = realtime_client.is_connected
                    elif hasattr(realtime_client, 'connected'):
                        websocket_connected = realtime_client.connected
            except Exception as e:
                self.logger.debug(f"WebSocket status check: {e}")
            
            # 2. Authentication validity check (lightweight API call)
            auth_valid = True
            try:
                # Try getting stats as a lightweight auth check with timeout
                test_stats = await asyncio.wait_for(
                    self.suite.get_stats(),
                    timeout=5.0
                )
                auth_valid = test_stats is not None
            except asyncio.TimeoutError:
                self.logger.warning(f"Auth validity check timed out")
                auth_valid = False
            except Exception as e:
                self.logger.warning(f"Auth validity check failed: {e}")
                auth_valid = False
            
            # 3. Trading permissions check
            trading_enabled = False
            try:
                if hasattr(self.suite, 'account'):
                    account = self.suite.account
                    if hasattr(account, 'canTrade'):
                        trading_enabled = account.canTrade
                    elif hasattr(account, 'can_trade'):
                        trading_enabled = account.can_trade
            except Exception as e:
                self.logger.debug(f"Trading permission check: {e}")
            
            # 4. Rate limit tracking (if available)
            rate_limit_remaining = None
            rate_limit_reset = None
            try:
                if hasattr(self.suite, 'client'):
                    client = self.suite.client
                    if hasattr(client, 'rate_limit_remaining'):
                        rate_limit_remaining = client.rate_limit_remaining
                    if hasattr(client, 'rate_limit_reset'):
                        rate_limit_reset = client.rate_limit_reset
            except Exception as e:
                self.logger.debug(f"Rate limit check: {e}")
            
            health_data = {
                'health_score': int(overall_health),
                'status': 'healthy' if overall_health >= 80 else 'degraded' if overall_health >= 50 else 'critical',
                'instruments': instrument_health,
                'suite_stats': stats,
                'last_check': self._last_health_check.isoformat(),
                'uptime_seconds': (datetime.now(timezone.utc) - self._last_health_check).total_seconds(),
                'initialized': self._is_initialized,
                # PHASE 7 enhancements
                'websocket_connected': websocket_connected,
                'auth_valid': auth_valid,
                'trading_enabled': trading_enabled,
                'rate_limit_remaining': rate_limit_remaining,
                'rate_limit_reset': rate_limit_reset
            }
            
            # Log health status
            if overall_health >= 80:
                self.logger.debug(f"System healthy: {overall_health:.1f}%")
            else:
                self.logger.warning(f"System health degraded: {overall_health:.1f}%")
                
            return health_data
            
        except Exception as e:
            self.logger.error(f"Health check failed: {e}")
            return {
                'health_score': 0,
                'status': 'error',
                'error': str(e),
                'last_check': datetime.now(timezone.utc).isoformat()
            }

    @requires_initialization
    async def get_positions(self) -> List[Dict[str, Any]]:
        """
        PHASE 2: Get all current positions from TopstepX SDK.
        
        Returns list of positions with details needed for reconciliation.
        
        Returns:
            List of position dictionaries with keys:
                - symbol: str (e.g., "ES", "MNQ")
                - quantity: int (positive for long, negative for short)
                - side: str ("LONG" or "SHORT")
                - avg_price: float
                - unrealized_pnl: float
                - realized_pnl: float
                - position_id: str
        """
        try:
            # Query all positions from SDK
            all_positions = await self.suite.positions.get_all_positions()
            
            result = []
            for position in all_positions:
                parsed = self._parse_position_data(position)
                if parsed:
                    result.append(parsed)
            
            self.logger.debug(f"[POSITIONS] Retrieved {len(result)} positions")
            return result
            
        except Exception as e:
            self.logger.error(f"Failed to get positions: {e}")
            return []
    
    @requires_initialization
    async def get_position(self, symbol: str) -> Optional[Dict[str, Any]]:
        """
        PHASE 2: Get a specific position by symbol.
        
        Args:
            symbol: Trading symbol (e.g., "ES", "MNQ")
            
        Returns:
            Position dictionary or None if not found
        """
        
        try:
            # Get all positions and filter by symbol
            all_positions = await self.get_positions()
            
            for position in all_positions:
                if position['symbol'] == symbol:
                    return position
            
            self.logger.debug(f"[POSITION] No position found for {symbol}")
            return None
            
        except Exception as e:
            self.logger.error(f"Failed to get position for {symbol}: {e}")
            return None
    
    @requires_initialization
    async def close_position(self, symbol: str, quantity: Optional[int] = None) -> Dict[str, Any]:
        """
        PHASE 3: Close a position by placing opposite side market order.
        
        Args:
            symbol: Trading symbol (e.g., "ES", "MNQ")
            quantity: Optional quantity to close (None = close entire position)
            
        Returns:
            Dictionary with success, order_id, and closed_quantity
        """
        
        try:
            # Get current position
            all_positions = await self.suite.positions.get_all_positions()
            
            position = None
            for pos in all_positions:
                pos_symbol = self._extract_symbol_from_contract_id(str(getattr(pos, 'contractId', '')))
                if pos_symbol == symbol:
                    position = pos
                    break
            
            if position is None:
                return {
                    'success': False,
                    'error': f'No position found for {symbol}'
                }
            
            net_pos = int(getattr(position, 'netPos', 0))
            if net_pos == 0:
                return {
                    'success': False,
                    'error': f'Position for {symbol} is flat (netPos=0)'
                }
            
            # Determine quantity to close
            close_qty = quantity if quantity is not None else abs(net_pos)
            
            # Validate quantity
            if close_qty > abs(net_pos):
                return {
                    'success': False,
                    'error': f'Cannot close {close_qty} contracts, position size is {abs(net_pos)}'
                }
            
            # Determine opposite side: if long (netPos > 0), sell to close; if short, buy to close
            # SDK uses: 0=Buy, 1=Sell
            side = 1 if net_pos > 0 else 0
            side_str = "SELL" if net_pos > 0 else "BUY"
            
            contract_id = str(getattr(position, 'contractId', ''))
            
            self.logger.info(f"[CLOSE-POSITION] Closing {symbol}: {side_str} {close_qty} contracts (position={net_pos})")
            
            # Place market order on opposite side to close through instrument
            instrument_obj = self._get_suite(symbol)
            order_result = await instrument_obj.orders.place_market_order(
                contract_id=contract_id,
                side=side,
                size=close_qty
            )
            
            order_id = str(getattr(order_result, 'id', getattr(order_result, 'orderId', 'unknown')))
            
            self.logger.info(f"✅ [CLOSE-POSITION] Position close order placed: {order_id}")
            self._emit_telemetry("position_closed", {
                "symbol": symbol,
                "quantity": close_qty,
                "side": side_str,
                "order_id": order_id
            })
            
            return {
                'success': True,
                'order_id': order_id,
                'closed_quantity': close_qty,
                'symbol': symbol
            }
            
        except Exception as e:
            self.logger.error(f"Error closing position for {symbol}: {e}")
            return {
                'success': False,
                'error': str(e)
            }
    
    @requires_initialization
    async def modify_stop_loss(self, symbol: str, stop_price: float) -> Dict[str, Any]:
        """
        PHASE 3: Modify stop loss for a position.
        
        Args:
            symbol: Trading symbol (e.g., "ES", "MNQ")
            stop_price: New stop loss price
            
        Returns:
            Dictionary with success and order_id
        """
        
        try:
            # Get current position to determine contract ID
            all_positions = await self.suite.positions.get_all_positions()
            
            position = None
            for pos in all_positions:
                pos_symbol = self._extract_symbol_from_contract_id(str(getattr(pos, 'contractId', '')))
                if pos_symbol == symbol:
                    position = pos
                    break
            
            if position is None:
                return {
                    'success': False,
                    'error': f'No position found for {symbol}'
                }
            
            contract_id = str(getattr(position, 'contractId', ''))
            
            # Search for existing stop orders through instrument
            instrument_obj = self._get_suite(symbol)
            open_orders = await instrument_obj.orders.search_open_orders(contract_id=contract_id)
            
            # Filter for stop orders (type 4 = Stop)
            stop_orders = [order for order in open_orders if getattr(order, 'type', None) == 4]
            
            if not stop_orders:
                return {
                    'success': False,
                    'error': f'No stop order found for {symbol}. Create a stop order first before modifying.'
                }
            
            # Modify the first stop order found
            stop_order = stop_orders[0]
            order_id = str(getattr(stop_order, 'id', getattr(stop_order, 'orderId', 'unknown')))
            
            self.logger.info(f"[MODIFY-STOP] Modifying stop loss for {symbol}: order={order_id} new_stop=${stop_price:.2f}")
            
            # Modify the stop order through instrument
            modify_result = await instrument_obj.orders.modify_order(
                order_id=order_id,
                stop_price=stop_price
            )
            
            self.logger.info(f"✅ [MODIFY-STOP] Stop loss modified successfully: {order_id}")
            self._emit_telemetry("stop_loss_modified", {
                "symbol": symbol,
                "stop_price": stop_price,
                "order_id": order_id
            })
            
            return {
                'success': True,
                'order_id': order_id,
                'symbol': symbol,
                'stop_price': stop_price
            }
            
        except Exception as e:
            self.logger.error(f"Error modifying stop loss for {symbol}: {e}")
            return {
                'success': False,
                'error': str(e)
            }
    
    @requires_initialization
    async def modify_take_profit(self, symbol: str, take_profit_price: float) -> Dict[str, Any]:
        """
        PHASE 3: Modify take profit for a position.
        
        Args:
            symbol: Trading symbol (e.g., "ES", "MNQ")
            take_profit_price: New take profit price
            
        Returns:
            Dictionary with success and order_id
        """
        
        try:
            # Get current position to determine contract ID and side
            all_positions = await self.suite.positions.get_all_positions()
            
            position = None
            for pos in all_positions:
                pos_symbol = self._extract_symbol_from_contract_id(str(getattr(pos, 'contractId', '')))
                if pos_symbol == symbol:
                    position = pos
                    break
            
            if position is None:
                return {
                    'success': False,
                    'error': f'No position found for {symbol}'
                }
            
            contract_id = str(getattr(position, 'contractId', ''))
            net_pos = int(getattr(position, 'netPos', 0))
            
            if net_pos == 0:
                return {
                    'success': False,
                    'error': f'Position for {symbol} is flat (netPos=0)'
                }
            
            # Determine which side the take profit order should be
            # If long position (netPos > 0), take profit is a sell limit (side=1)
            # If short position (netPos < 0), take profit is a buy limit (side=0)
            tp_side = 1 if net_pos > 0 else 0
            
            # Search for existing limit orders through instrument
            instrument_obj = self._get_suite(symbol)
            open_orders = await instrument_obj.orders.search_open_orders(contract_id=contract_id)
            
            # Filter for limit orders on the take profit side (type 1 = Limit)
            tp_orders = [order for order in open_orders 
                        if getattr(order, 'type', None) == 1 
                        and getattr(order, 'side', None) == tp_side]
            
            if not tp_orders:
                return {
                    'success': False,
                    'error': f'No take profit order found for {symbol}. Create a limit order first before modifying.'
                }
            
            # Modify the first take profit order found
            tp_order = tp_orders[0]
            order_id = str(getattr(tp_order, 'id', getattr(tp_order, 'orderId', 'unknown')))
            
            self.logger.info(f"[MODIFY-TARGET] Modifying take profit for {symbol}: order={order_id} new_target=${take_profit_price:.2f}")
            
            # Modify the limit order through instrument
            modify_result = await instrument_obj.orders.modify_order(
                order_id=order_id,
                limit_price=take_profit_price
            )
            
            self.logger.info(f"✅ [MODIFY-TARGET] Take profit modified successfully: {order_id}")
            self._emit_telemetry("take_profit_modified", {
                "symbol": symbol,
                "take_profit_price": take_profit_price,
                "order_id": order_id
            })
            
            return {
                'success': True,
                'order_id': order_id,
                'symbol': symbol,
                'take_profit_price': take_profit_price
            }
            
        except Exception as e:
            self.logger.error(f"Error modifying take profit for {symbol}: {e}")
            return {
                'success': False,
                'error': str(e)
            }

    @requires_initialization
    async def place_bracket_order(
        self,
        symbol: str,
        side: str,
        quantity: int,
        entry_price: float,
        stop_loss_price: float,
        take_profit_price: float
    ) -> Dict[str, Any]:
        """
        PHASE 4: Place bracket order with entry, stop loss, and take profit.
        
        Args:
            symbol: Trading symbol (e.g., "ES", "MNQ")
            side: "BUY" or "SELL"
            quantity: Order quantity
            entry_price: Entry limit price
            stop_loss_price: Stop loss price
            take_profit_price: Take profit price
            
        Returns:
            Dictionary with bracket order details including all three order IDs
        """
        
        if symbol not in self.instruments:
            return {
                'success': False,
                'error': f'Symbol {symbol} not in configured instruments: {self.instruments}'
            }
        
        try:
            # Convert side to SDK format: 0=Buy, 1=Sell
            side_upper = side.upper()
            if side_upper not in ['BUY', 'SELL']:
                return {
                    'success': False,
                    'error': f'Invalid side: {side}. Must be BUY or SELL'
                }
            
            sdk_side = 0 if side_upper == 'BUY' else 1
            
            # Get contract ID for the symbol
            # For simplicity, we'll construct it from the symbol
            # In production, this should query the SDK for the actual contract ID
            contract_id_map = {
                'NQ': 'CON.F.US.ENQ.Z25',
                'MNQ': 'CON.F.US.MNQ.Z25',  # Keep for backward compatibility
                'ES': 'CON.F.US.EP.Z25',
            }
            
            contract_id = contract_id_map.get(symbol)
            if not contract_id:
                # Fallback: try to get from position or use symbol as-is
                contract_id = f"CON.F.US.{symbol}.Z25"
            
            self.logger.info(
                f"[BRACKET] Placing bracket order: {symbol} {side} {quantity} "
                f"entry=${entry_price:.2f} stop=${stop_loss_price:.2f} target=${take_profit_price:.2f}"
            )
            
            # Place bracket order using SDK's native bracket support through instrument
            instrument_obj = self._get_suite(symbol)
            bracket_result = await instrument_obj.orders.place_bracket_order(
                contract_id=contract_id,
                side=sdk_side,
                size=quantity,
                entry_price=entry_price,
                stop_loss_price=stop_loss_price,
                take_profit_price=take_profit_price
            )
            
            # Extract order IDs from bracket response
            success = getattr(bracket_result, 'success', True)
            entry_order_id = str(getattr(bracket_result, 'entry_order_id', 
                                        getattr(bracket_result, 'entryOrderId', 'unknown')))
            stop_order_id = str(getattr(bracket_result, 'stop_order_id',
                                       getattr(bracket_result, 'stopOrderId', 'unknown')))
            target_order_id = str(getattr(bracket_result, 'target_order_id',
                                         getattr(bracket_result, 'targetOrderId', 'unknown')))
            
            # Get actual prices used (after tick alignment)
            actual_entry = float(getattr(bracket_result, 'entry_price', entry_price))
            actual_stop = float(getattr(bracket_result, 'stop_loss_price', stop_loss_price))
            actual_target = float(getattr(bracket_result, 'take_profit_price', take_profit_price))
            
            error_message = getattr(bracket_result, 'error_message', None)
            
            if not success and error_message:
                return {
                    'success': False,
                    'error': error_message
                }
            
            self.logger.info(
                f"✅ [BRACKET] Bracket order placed successfully: "
                f"entry={entry_order_id} stop={stop_order_id} target={target_order_id}"
            )
            
            self._emit_telemetry("bracket_order_placed", {
                "symbol": symbol,
                "side": side,
                "quantity": quantity,
                "entry_order_id": entry_order_id,
                "stop_order_id": stop_order_id,
                "target_order_id": target_order_id
            })
            
            return {
                'success': True,
                'entry_order_id': entry_order_id,
                'stop_order_id': stop_order_id,
                'target_order_id': target_order_id,
                'entry_price': actual_entry,
                'stop_loss_price': actual_stop,
                'take_profit_price': actual_target,
                'symbol': symbol,
                'side': side,
                'quantity': quantity
            }
            
        except Exception as e:
            self.logger.error(f"Error placing bracket order for {symbol}: {e}")
            return {
                'success': False,
                'error': str(e)
            }

    @requires_initialization
    async def get_order_status(self, order_id: str) -> Optional[Dict[str, Any]]:
        """
        PHASE 5: Get status of a specific order.
        
        Args:
            order_id: Order ID to query
            
        Returns:
            Dictionary with order status details or None if not found
        """
        
        try:
            # Query order from SDK
            # Note: SDK access pattern may vary - adjust based on actual SDK API
            # This assumes suite.orders.get_order_by_id() exists
            order = None
            
            # Try to find order across all instruments
            for symbol in self.instruments:
                try:
                    instrument_obj = self._get_suite(symbol)
                    if hasattr(instrument_obj, 'orders'):
                        # Attempt to get order by ID
                        # SDK API may vary - this is based on problem statement guidance
                        if hasattr(instrument_obj.orders, 'get_order_by_id'):
                            order = await instrument_obj.orders.get_order_by_id(order_id)
                            if order:
                                break
                except Exception:
                    continue
            
            if not order:
                return {
                    'success': False,
                    'error': f'Order {order_id} not found'
                }
            
            # Transform Order object to dictionary
            # Status codes: 0=None, 1=Open, 2=Filled, 3=Cancelled, 4=Expired, 5=Rejected, 6=Pending
            status = int(getattr(order, 'status', 0))
            size = int(getattr(order, 'size', 0))
            fill_volume = int(getattr(order, 'fillVolume', 0))
            filled_price = float(getattr(order, 'filledPrice', 0.0))
            
            result = {
                'success': True,
                'order_id': str(getattr(order, 'id', order_id)),
                'status': status,
                'filled_quantity': fill_volume,
                'remaining_quantity': size - fill_volume,
                'avg_fill_price': filled_price,
                'is_filled': getattr(order, 'is_filled', fill_volume >= size),
                'is_open': getattr(order, 'is_open', status == 1),
                'is_cancelled': getattr(order, 'is_cancelled', status == 3)
            }
            
            self.logger.info(f"[ORDER-STATUS] {order_id}: status={status} filled={fill_volume}/{size}")
            
            return result
            
        except Exception as e:
            self.logger.error(f"Error getting order status for {order_id}: {e}")
            return {
                'success': False,
                'error': str(e)
            }
    
    @requires_initialization
    async def cancel_order(self, order_id: str) -> Dict[str, Any]:
        """
        PHASE 6: Cancel a specific order.
        
        Args:
            order_id: Order ID to cancel
            
        Returns:
            Dictionary with cancellation result
        """
        
        try:
            # Try to cancel order across all instruments
            cancelled = False
            
            for symbol in self.instruments:
                try:
                    instrument_obj = self._get_suite(symbol)
                    if hasattr(instrument_obj, 'orders'):
                        # Attempt to cancel order
                        result = await instrument_obj.orders.cancel_order(order_id)
                        if result:
                            cancelled = True
                            break
                except Exception:
                    continue
            
            if cancelled:
                self.logger.info(f"[CANCEL-ORDER] Successfully cancelled order {order_id}")
                self._emit_telemetry("order_cancelled", {"order_id": order_id})
                
                return {
                    'success': True,
                    'order_id': order_id,
                    'message': 'Order cancelled successfully'
                }
            else:
                return {
                    'success': False,
                    'order_id': order_id,
                    'error': 'Failed to cancel order or order not found'
                }
            
        except Exception as e:
            self.logger.error(f"Error cancelling order {order_id}: {e}")
            return {
                'success': False,
                'order_id': order_id,
                'error': str(e)
            }
    
    @requires_initialization
    async def cancel_all_orders(self, symbol: Optional[str] = None) -> Dict[str, Any]:
        """
        PHASE 6: Cancel all orders, optionally filtered by symbol.
        
        Args:
            symbol: Optional symbol to filter cancellations
            
        Returns:
            Dictionary with cancellation results
        """
        
        try:
            cancelled_count = 0
            
            # Determine which symbols to process
            symbols_to_process = [symbol] if symbol else self.instruments
            
            for sym in symbols_to_process:
                try:
                    instrument_obj = self._get_suite(sym)
                    if hasattr(instrument_obj, 'orders'):
                        # Get contract ID for filtering
                        contract_id = None
                        if symbol:
                            # Try to determine contract ID from symbol
                            # Map symbol to contract ID format
                            symbol_to_contract = {
                                'ES': 'CON.F.US.EP.Z25',
                                'NQ': 'CON.F.US.ENQ.Z25',
                                'MNQ': 'CON.F.US.MNQ.Z25',
                                'MES': 'CON.F.US.MES.Z25'
                            }
                            contract_id = symbol_to_contract.get(sym)
                        
                        # Cancel all orders for this instrument
                        result = await instrument_obj.orders.cancel_all_orders(contract_id=contract_id)
                        
                        # Result might be boolean or dict with count
                        if isinstance(result, dict):
                            cancelled_count += result.get('count', 1 if result.get('success') else 0)
                        elif result:
                            cancelled_count += 1
                            
                except Exception as e:
                    self.logger.warning(f"Error cancelling orders for {sym}: {e}")
                    continue
            
            self.logger.info(f"[CANCEL-ALL] Cancelled {cancelled_count} orders" + (f" for {symbol}" if symbol else ""))
            self._emit_telemetry("orders_cancelled", {
                "count": cancelled_count,
                "symbol": symbol
            })
            
            return {
                'success': True,
                'cancelled_count': cancelled_count,
                'symbol': symbol
            }
            
        except Exception as e:
            self.logger.error(f"Error cancelling all orders: {e}")
            return {
                'success': False,
                'error': str(e)
            }

    @requires_initialization
    async def get_portfolio_status(self) -> Dict[str, Any]:
        """Get current portfolio positions and P&L."""
        try:
            # Get portfolio data from TradingSuite
            suite_stats = await self.suite.get_stats()
            
            # Use new get_positions() method for detailed position data
            positions_list = await self.get_positions()
            
            # Transform to dict keyed by symbol for backward compatibility
            positions = {}
            for pos in positions_list:
                symbol = pos['symbol']
                positions[symbol] = {
                    'size': pos['quantity'] if pos['side'] == 'LONG' else -pos['quantity'],
                    'average_price': pos['avg_price'],
                    'unrealized_pnl': pos['unrealized_pnl'],
                    'realized_pnl': pos['realized_pnl']
                }
            
            # Add instruments with no position
            for instrument in self.instruments:
                if instrument not in positions:
                    positions[instrument] = {
                        'size': 0,
                        'average_price': 0.0,
                        'unrealized_pnl': 0.0,
                        'realized_pnl': 0.0
                    }
                    
            return {
                'portfolio': suite_stats,
                'positions': positions,
                'timestamp': datetime.now(timezone.utc).isoformat()
            }
            
        except Exception as e:
            self.logger.error(f"Failed to get portfolio status: {e}")
            raise RuntimeError(f"Portfolio status retrieval failed: {e}") from e

    async def disconnect(self) -> None:
        """Clean shutdown of TradingSuite and resources."""
        if not self._is_initialized:
            self.logger.info("Adapter already disconnected")
            return
            
        self.logger.info("Disconnecting TopstepX adapter...")
        
        try:
            await self._cleanup_resources()
            self.logger.info("✅ TopstepX adapter disconnected successfully")
            
        except Exception as e:
            self.logger.error(f"Error during disconnect: {e}")
            raise
            
    async def _cleanup_resources(self) -> None:
        """Internal cleanup of resources."""
        # Disconnect all suite instances (SDK v3.5.9+ multi-suite mode)
        for instrument, suite in self.suites.items():
            if suite:
                try:
                    await suite.disconnect()
                    self.logger.info(f"Disconnected {instrument} suite")
                except Exception as e:
                    self.logger.warning(f"Error disconnecting {instrument} suite: {e}")
                finally:
                    self.suites[instrument] = None
        
        self.suite = None
        self._is_initialized = False
        self._connection_health = 0.0

    @property
    def is_connected(self) -> bool:
        """Check if adapter is connected and healthy."""
        return self._is_initialized and self._connection_health >= 80.0

    @property
    def connection_health(self) -> float:
        """Get current connection health percentage."""
        return self._connection_health

    async def __aenter__(self):
        """Async context manager entry."""
        await self.initialize()
        return self

    async def __aexit__(self, exc_type, exc_val, exc_tb):
        """Async context manager exit."""
        await self.disconnect()



# Standalone test function for validation
async def test_adapter_functionality():
    """Test adapter functionality for CI validation."""
    print("🧪 Testing TopstepX Adapter...")
    
    try:
        # Test initialization
        adapter = TopstepXAdapter(["ES", "NQ"])
        await adapter.initialize()
        
        # Test health check
        health = await adapter.get_health_score()
        assert health['health_score'] >= 80, f"Health score too low: {health['health_score']}"
        print(f"✅ Health check passed: {health['health_score']}%")
        
        # Test price retrieval
        nq_price = await adapter.get_price("NQ")
        print(f"✅ NQ price: ${nq_price:.2f}")
        
        # Test order placement (demo mode)
        order_result = await adapter.place_order(
            symbol="NQ",
            size=1,
            stop_loss=nq_price - 10,
            take_profit=nq_price + 15,
            max_risk_percent=0.005  # 0.5% risk for testing
        )
        assert order_result['success'], f"Order failed: {order_result.get('error')}"
        print(f"✅ Order test passed: {order_result['order_id']}")
        
        # Test portfolio status
        portfolio = await adapter.get_portfolio_status()
        print(f"✅ Portfolio status retrieved")
        
        # Clean disconnect
        await adapter.disconnect()
        print("✅ All tests passed!")
        
        return True
        
    except Exception as e:
        print(f"❌ Test failed: {e}")
        return False


if __name__ == "__main__":
    import sys
    import json
    import asyncio
    
    # Check for persistent/streaming mode
    if len(sys.argv) > 1 and sys.argv[1] == "stream":
        # Configure SDK logging to stderr BEFORE initializing adapter
        # This ensures SDK's structured JSON logs don't interfere with stdout communication
        sdk_logger = logging.getLogger('project_x_py')
        sdk_logger.setLevel(logging.INFO)
        # Remove any existing handlers to avoid duplication
        sdk_logger.handlers.clear()
        # Add stderr handler only
        stderr_handler = logging.StreamHandler(sys.stderr)
        stderr_handler.setFormatter(logging.Formatter(
            '%(asctime)s - %(name)s - %(levelname)s - %(message)s'
        ))
        sdk_logger.addHandler(stderr_handler)
        
        # Also configure root logger to stderr
        root_logger = logging.getLogger()
        root_logger.handlers.clear()
        root_logger.addHandler(stderr_handler)
        root_logger.setLevel(logging.INFO)
        
        # PERSISTENT MODE: Keep adapter alive and process commands via stdin/stdout
        async def persistent_mode():
            """Run adapter in persistent mode with stdin/stdout communication."""
            adapter = None
            try:
                # Initialize adapter once
                adapter = TopstepXAdapter(["ES", "NQ"])
                
                # Try to initialize - but DON'T block on WebSocket
                try:
                    await asyncio.wait_for(adapter.initialize(), timeout=20.0)
                    init_success = True
                    init_error = None
                except asyncio.TimeoutError:
                    init_success = False
                    init_error = "Initialization timeout (20s) - WebSocket may have hung"
                    logger.warning(f"⚠️ {init_error}")
                except Exception as e:
                    init_success = False
                    init_error = f"{type(e).__name__}: {str(e)}"
                    logger.error(f"❌ Initialization failed: {init_error}")
                
                # ALWAYS send init marker - even if initialization failed!
                # Bot can still work with REST API only (no WebSocket)
                init_message = {
                    "type": "init",
                    "success": init_success,
                    "message": "===ADAPTER_READY===",  # MUST be present!
                    "timestamp": datetime.now(timezone.utc).isoformat(),
                    "instruments": adapter.instruments,
                    "error": init_error
                }
                print(json.dumps(init_message), flush=True)
                sys.stderr.write(f"===ADAPTER_READY===\n")  # MUST be on stderr!
                sys.stderr.flush()
                
                if not init_success:
                    logger.warning("⚠️ Adapter initialized with degraded functionality - REST API only")
                
                # Create async stdin reader
                loop = asyncio.get_event_loop()
                reader = asyncio.StreamReader(loop=loop)
                protocol = asyncio.StreamReaderProtocol(reader)
                await loop.connect_read_pipe(lambda: protocol, sys.stdin)
                
                # Process commands from stdin
                while True:
                    try:
                        # Read command from stdin asynchronously
                        line = await reader.readline()
                        if not line:
                            break  # EOF reached
                        
                        line = line.decode('utf-8').strip()
                        if not line:
                            continue
                        
                        cmd_data = json.loads(line)
                        action = cmd_data.get("action")
                        
                        if action == "shutdown":
                            print(json.dumps({"type": "response", "action": "shutdown", "success": True}), flush=True)
                            break
                        
                        # Process command and send response with timeout
                        result = None
                        try:
                            if action == "get_price":
                                price = await asyncio.wait_for(
                                    adapter.get_price(cmd_data["symbol"]),
                                    timeout=10.0
                                )
                                result = {"success": True, "price": price}
                            
                            elif action == "get_health_score":
                                result = await asyncio.wait_for(
                                    adapter.get_health_score(),
                                    timeout=10.0
                                )
                            
                            elif action == "get_portfolio_status":
                                result = await asyncio.wait_for(
                                    adapter.get_portfolio_status(),
                                    timeout=10.0
                                )
                            
                            elif action == "get_fill_events":
                                result = await adapter.get_fill_events()
                            
                            elif action == "get_bar_events":
                                result = await adapter.get_bar_events()
                            
                            elif action == "place_order":
                                result = await adapter.place_order(
                                    cmd_data["symbol"],
                                    cmd_data["size"],
                                    cmd_data["stop_loss"],
                                    cmd_data["take_profit"],
                                    cmd_data.get("max_risk_percent", 0.01)
                                )
                            
                            elif action == "get_positions":
                                positions = await adapter.get_positions()
                                result = {"success": True, "positions": positions}
                            
                            elif action == "close_position":
                                result = await adapter.close_position(
                                    cmd_data["symbol"],
                                    cmd_data.get("quantity")
                                )
                            
                            elif action == "modify_stop_loss":
                                result = await adapter.modify_stop_loss(
                                    cmd_data["symbol"],
                                    float(cmd_data["stop_price"])
                                )
                            
                            elif action == "modify_take_profit":
                                result = await adapter.modify_take_profit(
                                    cmd_data["symbol"],
                                    float(cmd_data["take_profit_price"])
                                )
                            
                            elif action == "cancel_order":
                                result = await adapter.cancel_order(cmd_data["order_id"])
                            
                            elif action == "cancel_all_orders":
                                result = await adapter.cancel_all_orders(cmd_data.get("symbol"))
                            
                            elif action == "fetch_historical_bars":
                                # Parse dates if provided
                                start_date = None
                                end_date = None
                                if "start_date" in cmd_data:
                                    start_date = datetime.fromisoformat(cmd_data["start_date"])
                                if "end_date" in cmd_data:
                                    end_date = datetime.fromisoformat(cmd_data["end_date"])
                                
                                result = await adapter.fetch_historical_bars(
                                    symbol=cmd_data["symbol"],
                                    timeframe=cmd_data.get("interval", cmd_data.get("timeframe", 5)),
                                    start_date=start_date,
                                    end_date=end_date,
                                    limit=cmd_data.get("limit", 1000)
                                )
                            
                            else:
                                result = {"success": False, "error": f"Unknown action: {action}"}
                        
                            
                            # Send response
                            response = {"type": "response", "action": action, **result}
                            print(json.dumps(response), flush=True)
                        
                        except asyncio.TimeoutError:
                            error_response = {"type": "error", "action": action, "error": f"Command '{action}' timed out"}
                            print(json.dumps(error_response), flush=True)
                    
                    except json.JSONDecodeError as e:
                        error_response = {"type": "error", "error": f"Invalid JSON: {str(e)}"}
                        print(json.dumps(error_response), flush=True)
                    except Exception as e:
                        error_response = {"type": "error", "error": str(e)}
                        print(json.dumps(error_response), flush=True)
            
            finally:
                # Clean disconnect
                if adapter:
                    try:
                        await adapter.disconnect()
                    except Exception as e:
                        print(json.dumps({"type": "error", "error": f"Disconnect error: {str(e)}"}), flush=True)
        
        # Run persistent mode
        asyncio.run(persistent_mode())
        sys.exit(0)
    
    # Command-line interface for C# integration (legacy one-shot mode)
    if len(sys.argv) > 1:
        command = sys.argv[1]
        
        if command == "validate_sdk":
            # Check if project-x-py is available
            try:
                from project_x_py import TradingSuite
                print(json.dumps({"success": True, "message": "SDK available"}))
                sys.exit(0)
            except ImportError:
                print(json.dumps({"success": False, "error": "project-x-py not installed"}))
                sys.exit(1)
                
        elif command == "initialize":
            # Initialize adapter and return status
            try:
                async def init_test():
                    adapter = TopstepXAdapter(["ES", "NQ"])
                    await adapter.initialize()
                    health = await adapter.get_health_score()
                    await adapter.disconnect()
                    return health
                    
                result = asyncio.run(init_test())
                print(json.dumps({"success": True, "health": result}))
                sys.exit(0)
            except Exception as e:
                print(json.dumps({"success": False, "error": str(e)}))
                sys.exit(1)
                
        else:
            # Parse JSON command
            try:
                cmd_data = json.loads(command)
                action = cmd_data.get("action")
                
                async def execute_command():
                    adapter = TopstepXAdapter(["ES", "NQ"])
                    await adapter.initialize()
                    
                    try:
                        if action == "get_price":
                            price = await adapter.get_price(cmd_data["symbol"])
                            return {"success": True, "price": price}
                            
                        elif action == "place_order":
                            result = await adapter.place_order(
                                cmd_data["symbol"],
                                cmd_data["size"],
                                cmd_data["stop_loss"],
                                cmd_data["take_profit"],
                                cmd_data.get("max_risk_percent", 0.01)
                            )
                            return result
                            
                        elif action == "get_health_score":
                            result = await adapter.get_health_score()
                            return result
                            
                        elif action == "get_portfolio_status":
                            result = await adapter.get_portfolio_status()
                            return result
                        
                        elif action == "get_fill_events":
                            result = await adapter.get_fill_events()
                            return result
                        
                        elif action == "get_bar_events":
                            result = await adapter.get_bar_events()
                            return result
                        
                        elif action == "get_positions":
                            positions = await adapter.get_positions()
                            return {"success": True, "positions": positions}
                        
                        elif action == "close_position":
                            symbol = cmd_data.get("symbol")
                            quantity = cmd_data.get("quantity")
                            result = await adapter.close_position(symbol, quantity)
                            return result
                        
                        elif action == "modify_stop_loss":
                            symbol = cmd_data.get("symbol")
                            stop_price = float(cmd_data.get("stop_price"))
                            result = await adapter.modify_stop_loss(symbol, stop_price)
                            return result
                        
                        elif action == "modify_take_profit":
                            symbol = cmd_data.get("symbol")
                            take_profit_price = float(cmd_data.get("take_profit_price"))
                            result = await adapter.modify_take_profit(symbol, take_profit_price)
                            return result
                        
                        elif action == "place_bracket_order":
                            result = await adapter.place_bracket_order(
                                symbol=cmd_data.get("symbol"),
                                side=cmd_data.get("side"),
                                quantity=int(cmd_data.get("quantity")),
                                entry_price=float(cmd_data.get("entry_price")),
                                stop_loss_price=float(cmd_data.get("stop_loss_price")),
                                take_profit_price=float(cmd_data.get("take_profit_price"))
                            )
                            return result
                        
                        elif action == "get_order_status":
                            order_id = cmd_data.get("order_id")
                            result = await adapter.get_order_status(order_id)
                            return result
                        
                        elif action == "cancel_order":
                            order_id = cmd_data.get("order_id")
                            result = await adapter.cancel_order(order_id)
                            return result
                        
                        elif action == "cancel_all_orders":
                            symbol = cmd_data.get("symbol")  # Optional
                            result = await adapter.cancel_all_orders(symbol)
                            return result
                            
                        elif action == "disconnect":
                            await adapter.disconnect()
                            return {"success": True, "message": "Disconnected"}
                            
                        else:
                            return {"success": False, "error": f"Unknown action: {action}"}
                            
                    finally:
                        await adapter.disconnect()
                
                result = asyncio.run(execute_command())
                print(json.dumps(result, default=str))
                sys.exit(0)
                
            except Exception as e:
                print(json.dumps({"success": False, "error": str(e)}))
                sys.exit(1)
    else:
        # Run standalone test if executed directly
        asyncio.run(test_adapter_functionality())<|MERGE_RESOLUTION|>--- conflicted
+++ resolved
@@ -18,12 +18,6 @@
 from typing import Dict, List, Optional, Any
 from contextlib import asynccontextmanager
 from collections import deque
-
-# Fix Windows console encoding for emoji support
-if sys.platform == 'win32':
-    import codecs
-    sys.stdout = codecs.getwriter('utf-8')(sys.stdout.buffer, errors='replace')
-    sys.stderr = codecs.getwriter('utf-8')(sys.stderr.buffer, errors='replace')
 
 # Import the real project-x-py SDK - fail hard if not available
 try:
@@ -508,8 +502,6 @@
         except Exception as e:
             self.logger.error(f"Error processing bar event: {e}", exc_info=True)
 
-<<<<<<< HEAD
-=======
     async def initialize(self) -> None:
         """Setup structured logging for production use."""
         logger = logging.getLogger(f"TopstepXAdapter.{id(self)}")
@@ -526,7 +518,6 @@
             
         return logger
         
->>>>>>> 70221d59
     def _validate_configuration(self) -> None:
         """Validate SDK configuration and credentials."""
         # Validate instruments
@@ -2093,37 +2084,10 @@
             try:
                 # Initialize adapter once
                 adapter = TopstepXAdapter(["ES", "NQ"])
-                
-                # Try to initialize - but DON'T block on WebSocket
-                try:
-                    await asyncio.wait_for(adapter.initialize(), timeout=20.0)
-                    init_success = True
-                    init_error = None
-                except asyncio.TimeoutError:
-                    init_success = False
-                    init_error = "Initialization timeout (20s) - WebSocket may have hung"
-                    logger.warning(f"⚠️ {init_error}")
-                except Exception as e:
-                    init_success = False
-                    init_error = f"{type(e).__name__}: {str(e)}"
-                    logger.error(f"❌ Initialization failed: {init_error}")
-                
-                # ALWAYS send init marker - even if initialization failed!
-                # Bot can still work with REST API only (no WebSocket)
-                init_message = {
-                    "type": "init",
-                    "success": init_success,
-                    "message": "===ADAPTER_READY===",  # MUST be present!
-                    "timestamp": datetime.now(timezone.utc).isoformat(),
-                    "instruments": adapter.instruments,
-                    "error": init_error
-                }
-                print(json.dumps(init_message), flush=True)
-                sys.stderr.write(f"===ADAPTER_READY===\n")  # MUST be on stderr!
-                sys.stderr.flush()
-                
-                if not init_success:
-                    logger.warning("⚠️ Adapter initialized with degraded functionality - REST API only")
+                await adapter.initialize()
+                
+                # Send initialization success
+                print(json.dumps({"type": "init", "success": True, "message": "Adapter initialized"}), flush=True)
                 
                 # Create async stdin reader
                 loop = asyncio.get_event_loop()
